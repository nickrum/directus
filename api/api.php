<?php

// Composer Autoloader
$loader = require __DIR__.'/../vendor/autoload.php';

// Non-autoload components
require dirname(__FILE__) . '/config.php';

// Define directus environment
defined('DIRECTUS_ENV')
    || define('DIRECTUS_ENV', (getenv('DIRECTUS_ENV') ? getenv('DIRECTUS_ENV') : 'production'));

switch (DIRECTUS_ENV) {
    case 'development_enforce_nonce':
    case 'development':
    case 'staging':
        break;
    case 'production':
    default:
        error_reporting(0);
        break;
}

$isHttps = isset($_SERVER['HTTPS']) && $_SERVER['HTTPS'] != 'off';
$url = ($isHttps ? 'https' : 'http') . '://' . $_SERVER['HTTP_HOST'];
define('HOST_URL', $url);
define('API_PATH', dirname(__FILE__));
define('BASE_PATH', dirname(API_PATH));

use Directus\Acl\Exception\UnauthorizedTableAlterException;
use Directus\Auth\Provider as Auth;
use Directus\Auth\RequestNonceProvider;
use Directus\Bootstrap;
use Directus\Db;
use Directus\Db\RowGateway\AclAwareRowGateway;
use Directus\Db\TableGateway\DirectusActivityTableGateway;
use Directus\Db\TableGateway\DirectusBookmarksTableGateway;
use Directus\Db\TableGateway\DirectusPreferencesTableGateway;
use Directus\Db\TableGateway\DirectusSettingsTableGateway;
use Directus\Db\TableGateway\DirectusUiTableGateway;
use Directus\Db\TableGateway\DirectusUsersTableGateway;
use Directus\Db\TableGateway\DirectusGroupsTableGateway;
use Directus\Db\TableGateway\DirectusMessagesTableGateway;
use Directus\Db\TableGateway\DirectusPrivilegesTableGateway;
use Directus\Db\TableGateway\DirectusMessagesRecipientsTableGateway;
use Directus\Db\TableGateway\RelationalTableGatewayWithConditions as TableGateway;
use Directus\Db\SchemaManager;
use Directus\Db\TableSchema;
use Directus\Exception\ExceptionHandler;
use Directus\Hook\Hook;
// use Directus\Files;
// use Directus\Files\Upload;
use Directus\Mail\Mail;
use Directus\MemcacheProvider;
use Directus\Util;
use Directus\View\JsonView;
use Directus\View\ExceptionView;
// use Directus\Db\TableGateway\DirectusIPWhitelist;
use Zend\Db\Sql\Expression;

// API Version shortcut for routes:
$v = API_VERSION;

/**
 * Slim App & Directus Providers
 */

$app = Bootstrap::get('app');
$requestNonceProvider = new RequestNonceProvider();

/**
 * Load Registered Hooks
 */
$config = Bootstrap::get('config');
if (array_key_exists('hooks', $config)) {
    load_registered_hooks($config['hooks'], false);
}

if (array_key_exists('filters', $config)) {
    // set seconds parameter "true" to add as filters
    load_registered_hooks($config['filters'], true);
}

/**
 * Catch user-related exceptions & produce client responses.
 */

$app->config('debug', false);
$exceptionView = new ExceptionView();
$exceptionHandler = function (\Exception $exception) use ($app, $exceptionView) {
    Hook::run('application.error', [$exception]);
    $exceptionView->exceptionHandler($app, $exception);
};
$app->error($exceptionHandler);
// // Catch runtime erros etc. as well
// set_exception_handler($exceptionHandler);
$exceptionHandler = new ExceptionHandler;

// Routes which do not need protection by the authentication and the request
// nonce enforcement.
$authAndNonceRouteWhitelist = array(
    "auth_login",
    "auth_logout",
    "auth_session",
    "auth_clear_session",
    "auth_nonces",
    "auth_reset_password",
    "auth_permissions",
    "debug_acl_poc",
);

/**
 * Bootstrap Providers
 */

/**
 * @var \Zend\Db\Adapter
 */
$ZendDb = Bootstrap::get('ZendDb');

/**
 * @var \Directus\Acl
 */
$acl = Bootstrap::get('acl');

Hook::run('application.boot', $app);

$app->hook('slim.before.dispatch', function() use ($app, $requestNonceProvider, $authAndNonceRouteWhitelist, $ZendDb, $acl) {
    // API/Server is about to initialize
    Hook::run('application.init', $app);

    /** Skip routes which don't require these protections */
    $routeName = $app->router()->getCurrentRoute()->getName();
    if(!in_array($routeName, $authAndNonceRouteWhitelist)) {
        $headers = $app->request()->headers();
        $authToken = false;
        if ($app->request()->get('access_token')) {
            $authToken = $app->request()->get('access_token');
        } elseif ($headers->has('Php-Auth-User')) {
            $authUser = $headers->get('Php-Auth-User');
            $authPassword = $headers->get('Php-Auth-Pw');
            if ($authUser && empty($authPassword)) {
                $authToken = $authUser;
            }
        } elseif ($headers->has('Authorization')) {
            $authorizationHeader = $headers->get('Authorization');
            if (preg_match("/Bearer\s+(.*)$/i", $authorizationHeader, $matches)) {
                $authToken = $matches[1];
            }
        }

        if ($authToken) {
            $DirectusUsersTableGateway = new \Zend\Db\TableGateway\TableGateway('directus_users', $ZendDb);
            $user = $DirectusUsersTableGateway->select(array('token' => $authToken));
            $userFound = $user->count() > 0 ? true : false;

            if (!$userFound) {
                $app->halt(401, __t('you_must_be_logged_in_to_access_api'));
            }

            $user = $user->toArray();
            $user = reset($user);

            // Uf the request it's done by authentication
            // Store the session information in a global variable
            // And we retrieve this information back to session at the end of the execution.
            // See slim.after hook.
            $GLOBALS['_SESSION'] = $_SESSION;
            // Reset SESSION values
            $_SESSION = [];

            Auth::setLoggedUser($user['id']);
            Hook::run('directus.authenticated', [$app, $user]);
            Hook::run('directus.authenticated.token', [$app, $user]);

            // Reload all user permissions
            // At this point ACL has run and loaded all permissions
            // This behavior works as expected when you are logged to the CMS/Management
            // When logged through API we need to reload all their permissions
            $privilegesTable = new DirectusPrivilegesTableGateway($acl, $ZendDb);
            $acl->setGroupPrivileges($privilegesTable->getGroupPrivileges($user['group']));
            // @TODO: Adding an user should auto set its ID and GROUP
            $acl->setUserId($user['id']);
            $acl->setGroupId($user['group']);
        }

        /** Enforce required authentication. */
        if(!Auth::loggedIn()) {
            $app->halt(401, __t('you_must_be_logged_in_to_access_api'));
        }

        /** Enforce required request nonces. */
        if(!$requestNonceProvider->requestHasValidNonce()) {
<<<<<<< HEAD
            if('development' !== DIRECTUS_ENV && !$authToken) {
                $app->halt(401, "Invalid request (nonce).");
=======
            if('development' !== DIRECTUS_ENV) {
                $app->halt(401, __t('invalid_request_nonce'));
>>>>>>> 292c7f3f
            }
        }

        // User is authenticated
        // And Directus is about to start
        Hook::run('directus.start', $app);

        /** Include new request nonces in the response headers */
        $response = $app->response();
        $newNonces = $requestNonceProvider->getNewNoncesThisRequest();
        $nonce_options = $requestNonceProvider->getOptions();
        $response[$nonce_options['nonce_response_header']] = implode($newNonces, ",");
    }
});

$app->hook('slim.after', function() use ($app) {
    // retrieve session from global
    // if the session exists on globals it means this is a request with basic authentication
    if (array_key_exists('_SESSION', $GLOBALS)) {
        $_SESSION = $GLOBALS['_SESSION'];
    }

    // API/Server is about to shutdown
    Hook::run('application.shutdown', $app);
});

/**
 * Authentication
 */

$DirectusUsersTableGateway = new DirectusUsersTableGateway($acl, $ZendDb);
Auth::setUserCacheRefreshProvider(function($userId) use ($DirectusUsersTableGateway) {
    $cacheFn = function () use ($userId, $DirectusUsersTableGateway) {
        return $DirectusUsersTableGateway->find($userId);
    };
    $cacheKey = MemcacheProvider::getKeyDirectusUserFind($userId);
    $user = $DirectusUsersTableGateway->memcache->getOrCache($cacheKey, $cacheFn, 10800);
    return $user;
});

if(Auth::loggedIn()) {
    $user = Auth::getUserRecord();
    $acl->setUserId($user['id']);
    $acl->setGroupId($user['group']);
}

/**
 * Request Payload
 */

$params = $_GET;
$requestPayload = json_decode($app->request()->getBody(), true);

/**
 * Extension Alias
 */
if(isset($_REQUEST['run_extension']) && $_REQUEST['run_extension']) {
    // Validate extension name
    $extensionName = $_REQUEST['run_extension'];
    if(!Bootstrap::extensionExists($extensionName)) {
        header("HTTP/1.0 404 Not Found");
        return JsonView::render(array('message' => __t('no_such_extensions')));
    }
    // Validate request nonce
    if(!$requestNonceProvider->requestHasValidNonce()) {
        if('development' !== DIRECTUS_ENV) {
            header("HTTP/1.0 401 Unauthorized");
            return JsonView::render(array('message' => __t('unauthorized_nonce')));
        }
    }
    $extensionsDirectory = APPLICATION_PATH . "/customs/extensions";
    $responseData = require "$extensionsDirectory/$extensionName/api.php";
    $nonceOptions = $requestNonceProvider->getOptions();
    $newNonces = $requestNonceProvider->getNewNoncesThisRequest();
    header($nonceOptions['nonce_response_header'] . ': ' . implode($newNonces, ","));
    if(!is_array($responseData)) {
        throw new \RuntimeException(__t('extension_x_must_return_array_got_y_instead', [
           "extension_name" => $extensionName,
            "type" => gettype($responseData)
        ]));
    }
    return JsonView::render($responseData);
}

/**
 * Slim Routes
 * (Collections arranged alphabetically)
 */

$app->post("/$v/auth/login/?", function() use ($app, $ZendDb, $acl, $requestNonceProvider) {

    $response = array(
        'message' => __t('incorrect_email_or_password'),
        'success' => false,
        'all_nonces' => $requestNonceProvider->getAllNonces()
    );

    if(Auth::loggedIn()) {
        $response['success'] = true;
        return JsonView::render($response);
    }

    $req = $app->request();
    $email = $req->post('email');
    $password = $req->post('password');
    $Users = new DirectusUsersTableGateway($acl, $ZendDb);
    $user = $Users->findOneBy('email', $email);

    // ------------------------------
    // Check if group needs whitelist
    $groupId = $user['group'];
    $directusGroupsTableGateway = new DirectusGroupsTableGateway($acl, $ZendDb);
    $group = $directusGroupsTableGateway->find($groupId);

    // if (1 == $group['restrict_to_ip_whitelist']) {
    //     $directusIPWhitelist = new DirectusIPWhitelist($acl, $ZendDb);
    //     if (!$directusIPWhitelist->hasIP($_SERVER['REMOTE_ADDR'])) {
    //         return JsonView::render(array(
    //             'message' => 'Request not allowed from IP address',
    //             'success' => false,
    //             'all_nonces' => $requestNonceProvider->getAllNonces()
    //         ));
    //     }
    // }

    if (!$user) {
        return JsonView::render($response);
    }

    // @todo: Login should fail on correct information when user is not active.
    $response['success'] = Auth::login($user['id'], $user['password'], $user['salt'], $password);

    // When the credentials are correct but the user is Inactive
    $userHasStatusColumn = array_key_exists(STATUS_COLUMN_NAME, $user);
    $isUserActive = false;
    if ($userHasStatusColumn && $user[STATUS_COLUMN_NAME] == STATUS_ACTIVE_NUM) {
        $isUserActive = true;
    }

    if ($response['success'] && !$isUserActive) {
        Auth::logout();
        $response['success'] = false;
        $response['message'] = __t('login_error_user_is_not_active');
        return JsonView::render($response);
    }

    if($response['success']) {
        Hook::run('directus.authenticated', [$app, $user]);
        Hook::run('directus.authenticated.admin', [$app, $user]);
        unset($response['message']);
        $response['last_page'] = json_decode($user['last_page']);
        $userSession = Auth::getUserInfo();
        $datetime = new DateTime('NOW', new DateTimeZone('GMT'));
        $set = array('last_login' => $datetime->format('Y-m-d H:i:s'), 'access_token' => $userSession['access_token']);
        $where = array('id' => $user['id']);
        $updateResult = $Users->update($set, $where);
        $Activity = new DirectusActivityTableGateway($acl, $ZendDb);
        $Activity->recordLogin($user['id']);
    }
    JsonView::render($response);
})->name('auth_login');

$app->get("/$v/auth/logout(/:inactive)", function($inactive = null) use ($app) {
    if(Auth::loggedIn()) {
        Auth::logout();
    }
    if($inactive) {
      $app->redirect(DIRECTUS_PATH . "login.php?inactive=1");
    } else {
      $app->redirect(DIRECTUS_PATH . "login.php");
    }
})->name('auth_logout');

$app->get("/$v/auth/nonces/?", function() use ($app, $requestNonceProvider) {
    $all_nonces = $requestNonceProvider->getAllNonces();
    $response = array('nonces' => $all_nonces);
    JsonView::render($response);
})->name('auth_nonces');

// debug helper
$app->get("/$v/auth/session/?", function() use ($app) {
    if('production' === DIRECTUS_ENV) {
        return $app->halt('404');
    }
    JsonView::render($_SESSION);
})->name('auth_session');

// debug helper
$app->get("/$v/auth/clear-session/?", function() use ($app) {
    if('production' === DIRECTUS_ENV) {
        return $app->halt('404');
    }

    $_SESSION = array();
    if (ini_get("session.use_cookies")) {
        $params = session_get_cookie_params();
        setcookie(session_name(), '', time() - 42000,
            $params["path"], $params["domain"],
            $params["secure"], $params["httponly"]
        );
    }
    session_destroy();
    JsonView::render($_SESSION);
})->name('auth_clear_session');

// debug helper
$app->get("/$v/auth/reset-password/:token/?", function($token) use ($app, $acl, $ZendDb) {
    $DirectusUsersTableGateway = new DirectusUsersTableGateway($acl, $ZendDb);
    $user = $DirectusUsersTableGateway->findOneBy('reset_token', $token);

    if (!$user) {
        $app->halt(200, __t('password_reset_incorrect_token'));
    }

    $expirationDate = new DateTime($user['reset_expiration']);
    $currentDate = new DateTime;

    if ($expirationDate < $currentDate) {
        $app->halt(200, __t('password_reset_expired_token'));
    }

    $password = uniqid();
    $set = [];
    $set['salt'] = uniqid();
    $set['password'] = Auth::hashPassword($password, $set['salt']);
    $set['reset_token'] = '';

    // Skip ACL
    $DirectusUsersTableGateway = new \Zend\Db\TableGateway\TableGateway('directus_users', $ZendDb);
    $affectedRows = $DirectusUsersTableGateway->update($set, array('id' => $user['id']));

    if (1 !== $affectedRows) {
        $app->halt(200, __t('password_reset_error'));
    }

    $data = ['newPassword' => $password];
    Mail::send('mail/forgot-password.twig.html', $data, function($message) use ($user) {
<<<<<<< HEAD
        $message->setSubject('Your new Directus password');
=======
        $message->setSubject(__t('password_reset_new_password_email_subject'));
        $message->setFrom('directus@getdirectus.com');
>>>>>>> 292c7f3f
        $message->setTo($user['email']);
    });

    $app->halt(200, __t('password_reset_new_temporary_password_sent'));

})->name('auth_reset_password');

$app->post("/$v/auth/forgot-password/?", function() use ($app, $acl, $ZendDb) {
    if(!isset($_POST['email'])) {
        return JsonView::render(array(
            'success' => false,
            'message' => __t('password_forgot_invalid_email')
        ));
    }

    $DirectusUsersTableGateway = new DirectusUsersTableGateway($acl, $ZendDb);
    $user = $DirectusUsersTableGateway->findOneBy('email', $_POST['email']);

    if(false === $user) {
        return JsonView::render(array(
            'success' => false,
            'message' => __t('password_forgot_no_account_found')
        ));
    }

    $date = new DateTime;
    $date->modify('+2 day');
    $reset_expiration = $date->format('Y-m-d H:i:s');

    $set = [];
    $set['reset_token'] = bin2hex(openssl_random_pseudo_bytes(20));
    $set['reset_expiration'] = $reset_expiration;

    // Skip ACL
    $DirectusUsersTableGateway = new \Zend\Db\TableGateway\TableGateway('directus_users', $ZendDb);
    $affectedRows = $DirectusUsersTableGateway->update($set, array('id' => $user['id']));

    if(1 !== $affectedRows) {
        return JsonView::render(array(
            'success' => false
        ));
    }

    $data = ['reset_token' => $set['reset_token']];
    Mail::send('mail/reset-password.twig.html', $data, function($message) use ($user) {
<<<<<<< HEAD
        $message->setSubject('You Reset Your Directus Password');
=======
        $message->setSubject(__t('password_forgot_password_reset_email_subject'));
        $message->setFrom('directus@getdirectus.com');
>>>>>>> 292c7f3f
        $message->setTo($user['email']);
    });

    $success = true;
    return JsonView::render(array(
        'success' => $success
    ));

})->name('auth_permissions');

// debug helper
$app->get("/$v/auth/permissions/?", function() use ($app, $acl) {
    if('production' === DIRECTUS_ENV) {
        return $app->halt('404');
    }
    $groupPrivileges = $acl->getGroupPrivileges();
    JsonView::render(array('groupPrivileges' => $groupPrivileges));
})->name('auth_permissions');

$app->post("/$v/hash/?", function() use ($app) {
    if(!(isset($_POST['password']) && !empty($_POST['password']))) {
        return JsonView::render(array(
            'success' => false,
            'message' => __t('hash_must_provide_string')
        ));
    }
    $salt = isset($_POST['salt']) && !empty($_POST['salt']) ? $_POST['salt'] : '';
    $hashedPassword = Auth::hashPassword($_POST['password'], $salt);
    return JsonView::render(array(
        'success' => true,
        'password' => $hashedPassword
    ));
});

$app->post("/$v/random/?", function() use ($app) {
    // default random string length
    $length = 16;
    if (array_key_exists('length', $_POST)) {
        $length = (int)$_POST['length'];
    }

    $randomString = \Directus\Util\StringUtils::random($length);

    return JsonView::render(array(
        'random' => $randomString
    ));
});

$app->get("/$v/privileges/:groupId/", function ($groupId) use ($acl, $ZendDb, $params, $requestPayload, $app) {
    $currentUser = Auth::getUserRecord();
    $myGroupId = $currentUser['group'];

    if ($myGroupId != 1) {
        throw new Exception(__t('permission_denied'));
    }

    $privileges = new DirectusPrivilegesTableGateway($acl, $ZendDb);;
    $response = $privileges->fetchPerTable($groupId);

    return JsonView::render($response);
});

$app->map("/$v/privileges/:groupId/?", function ($groupId) use ($acl, $ZendDb, $params, $requestPayload, $app) {
    $currentUser = Auth::getUserRecord();
    $myGroupId = $currentUser['group'];

    if ($myGroupId != 1) {
        throw new Exception(__t('permission_denied'));
    }

    if (isset($requestPayload['addTable'])) {
      $isTableNameAlphanumeric = preg_match("/[a-z0-9]+/i", $requestPayload['table_name']);
      $zeroOrMoreUnderscoresDashes = preg_match("/[_-]*/i", $requestPayload['table_name']);

      if (!($isTableNameAlphanumeric && $zeroOrMoreUnderscoresDashes)) {
          $app->response->setStatus(400);
          return JsonView::render(array('message'=> __t('invalid_table_name')));
      }

      unset($requestPayload['addTable']);

      Hook::run('table.create:before', $requestPayload['table_name']);
      SchemaManager::createTable($requestPayload['table_name']);
      Hook::run('table.create', $requestPayload['table_name']);
      Hook::run('table.create:after', $requestPayload['table_name']);
    }

    $privileges = new DirectusPrivilegesTableGateway($acl, $ZendDb);;
    $response = $privileges->insertPrivilege($requestPayload);

    return JsonView::render($response);
})->via('POST');

$app->map("/$v/privileges/:groupId/:privilegeId", function ($groupId, $privilegeId) use ($acl, $ZendDb, $params, $requestPayload, $app) {
    $currentUser = Auth::getUserRecord();
    $myGroupId = $currentUser['group'];

    if ($myGroupId != 1) {
        throw new Exception(__t('permission_denied'));
    }

    $privileges = new DirectusPrivilegesTableGateway($acl, $ZendDb);;

    if(isset($requestPayload['activeState'])) {
      if($requestPayload['activeState'] !== 'all') {
        $priv = $privileges->findByStatus($requestPayload['table_name'], $requestPayload['group_id'], $requestPayload['activeState']);
        if($priv) {
          $requestPayload['id'] = $priv['id'];
          $requestPayload['status_id'] = $priv['status_id'];
        } else {
          unset($requestPayload['id']);
          $requestPayload['status_id'] = $requestPayload['activeState'];
          $response = $privileges->insertPrivilege($requestPayload);
          return JsonView::render($response);
        }
      }
    }

    $response = $privileges->updatePrivilege($requestPayload);

    return JsonView::render($response);
})->via('PUT');

/**
 * ENTRIES COLLECTION
 */

$app->map("/$v/tables/:table/rows/?", function ($table) use ($acl, $ZendDb, $params, $requestPayload, $app) {
    $currentUser = Auth::getUserInfo();
    $id = null;
    $params['table_name'] = $table;
    $TableGateway = new TableGateway($acl, $table, $ZendDb);

    // any CREATE requests should md5 the email
    if("directus_users" === $table &&
       in_array($app->request()->getMethod(), array('POST')) &&
       array_key_exists('email',$requestPayload)
       ) {
        $avatar = DirectusUsersTableGateway::get_avatar($requestPayload['email']);
        $requestPayload['avatar'] = $avatar;
    }

    switch($app->request()->getMethod()) {
        // POST one new table entry
        case 'POST':
            $activityLoggingEnabled = !(isset($_GET['skip_activity_log']) && (1 == $_GET['skip_activity_log']));
            $activityMode = $activityLoggingEnabled ? TableGateway::ACTIVITY_ENTRY_MODE_PARENT : TableGateway::ACTIVITY_ENTRY_MODE_DISABLED;
            $newRecord = $TableGateway->manageRecordUpdate($table, $requestPayload, $activityMode);
            $params[$TableGateway->primaryKeyFieldName] = $newRecord[$TableGateway->primaryKeyFieldName];
            break;
        // PUT a change set of table entries
        case 'PUT':
            if(!is_numeric_array($requestPayload)) {
                $params[$TableGateway->primaryKeyFieldName] = $requestPayload[$TableGateway->primaryKeyFieldName];
                $requestPayload = array($requestPayload);
            }
            $TableGateway->updateCollection($requestPayload);
            break;
    }
    // GET all table entries
    $Table = new TableGateway($acl, $table, $ZendDb);
    $entries = $Table->getEntries($params);
    JsonView::render($entries);
})->via('GET', 'POST', 'PUT');

$app->map("/$v/tables/:table/rows/bulk/?", function ($table) use ($acl, $ZendDb, $params, $requestPayload, $app) {
    $rows = array_key_exists('rows', $requestPayload) ? $requestPayload['rows'] : false;
    if (!is_array($rows) || count($rows) <= 0) {
        throw new Exception(__t('rows_no_specified'));
    }

    $TableGateway = new TableGateway($acl, $table, $ZendDb);
    $primaryKeyFieldName = $TableGateway->primaryKeyFieldName;

    $rowIds = [];
    foreach($rows as $row) {
        if (!array_key_exists($primaryKeyFieldName, $row)) {
            throw new Exception(__t('row_without_primary_key_field'));
        }
        array_push($rowIds, $row[$primaryKeyFieldName]);
    }

    $where = new \Zend\Db\Sql\Where;

    if ($app->request()->isDelete()) {
        $TableGateway->delete($where->in($primaryKeyFieldName, $rowIds));
    } else {
        foreach($rows as $row) {
            $TableGateway->updateCollection($row);
        }
    }

    $entries = $TableGateway->getEntries($params);
    JsonView::render($entries);
})->via('POST', 'PATCH', 'PUT', 'DELETE');

$app->get("/$v/tables/:table/typeahead/?", function($table, $query = null) use ($ZendDb, $acl, $params, $app) {
  $Table = new TableGateway($acl, $table, $ZendDb);

  if(!isset($params['columns'])) {
    $params['columns'] = '';
  }
  if(!array_key_exists('include_inactive', $params)) {
    $params[STATUS_COLUMN_NAME] = STATUS_ACTIVE_NUM;
  }

  $columns = ($params['columns']) ? explode(',', $params['columns']) : array();
  if(count($columns) > 0) {
    $params['group_by'] = $columns[0];

    if(isset($params['q'])) {
      $params['adv_where'] = "`{$columns[0]}` like '%{$params['q']}%'";
      $params['perPage'] = 50;
    }
  }

  if(!$query) {
    $entries = $Table->getEntries($params);
  }

  $entries = $entries['rows'];
  $response = [];
  foreach($entries as $entry) {
    $val = '';
    $tokens = array();
    foreach($columns as $col) {
      array_push($tokens, $entry[$col]);
    }
    $val = implode(' ', $tokens);
    array_push($response, array('value'=> $val, 'tokens'=> $tokens, 'id'=>$entry['id']));
  }
  JsonView::render($response);
});

$app->map("/$v/tables/:table/rows/:id/?", function ($table, $id) use ($ZendDb, $acl, $params, $requestPayload, $app) {
    $currentUser = Auth::getUserInfo();
    $params['table_name'] = $table;

    // any UPDATE requests should md5 the email
    if("directus_users" === $table &&
       in_array($app->request()->getMethod(), array('PUT', 'PATCH')) &&
       array_key_exists('email',$requestPayload)
       ) {
        $avatar = DirectusUsersTableGateway::get_avatar($requestPayload['email']);
        $requestPayload['avatar'] = $avatar;
    }

    $TableGateway = new TableGateway($acl, $table, $ZendDb);
    switch($app->request()->getMethod()) {
        // PUT an updated table entry
        case 'PATCH':
        case 'PUT':
            $requestPayload[$TableGateway->primaryKeyFieldName] = $id;
            $activityLoggingEnabled = !(isset($_GET['skip_activity_log']) && (1 == $_GET['skip_activity_log']));
            $activityMode = $activityLoggingEnabled ? TableGateway::ACTIVITY_ENTRY_MODE_PARENT : TableGateway::ACTIVITY_ENTRY_MODE_DISABLED;
            $TableGateway->manageRecordUpdate($table, $requestPayload, $activityMode);
            break;
        // DELETE a given table entry
        case 'DELETE':
            echo $TableGateway->delete(array($TableGateway->primaryKeyFieldName => $id));
            return;
    }

    $params[$TableGateway->primaryKeyFieldName] = $id;
    // GET a table entry
    $Table = new TableGateway($acl, $table, $ZendDb);
    $entries = $Table->getEntries($params);
    JsonView::render($entries);
})->via('DELETE', 'GET', 'PUT','PATCH');

/**
 * ACTIVITY COLLECTION
 */

// @todo: create different activity endpoints
// ex: /activity/:table, /activity/recents/:days
$app->get("/$v/activity/?", function () use ($params, $ZendDb, $acl) {
    $Activity = new DirectusActivityTableGateway($acl, $ZendDb);
    $datetime = new DateTime('NOW', new DateTimeZone('GMT'));
    $datetime->modify('-30 days');
    // @todo move this to backbone collection
    if (!$params['adv_search']) {
      unset($params['perPage']);
      $params['adv_search'] = "datetime >= '" . $datetime->format('Y-m-d H:i:s') . "'";
    }
    $new_get = $Activity->fetchFeed($params);
    $new_get['active'] = $new_get['total'];
    JsonView::render($new_get);
});

/**
 * COLUMNS COLLECTION
 */

// GET all table columns, or POST one new table column

$app->map("/$v/tables/:table/columns/?", function ($table_name) use ($ZendDb, $params, $requestPayload, $app, $acl) {
    $params['table_name'] = $table_name;
    if($app->request()->isPost()) {
        /**
         * @todo  check if a column by this name already exists
         * @todo  build this into the method when we shift its location to the new layer
         */
        if(!$acl->hasTablePrivilege($table_name, 'alter')) {
            throw new UnauthorizedTableAlterException(__t('permission_table_alter_access_forbidden_on_table', [
                'table_name' => $table_name
            ]));
        }

        $tableGateway = new TableGateway($acl, $table_name, $ZendDb);
        $params['column_name'] = $tableGateway->addColumn($table_name, $requestPayload);
    }

    $response = TableSchema::getSchemaArray($table_name, $params);
    JsonView::render($response);
})->via('GET', 'POST');

// GET or PUT one column

$app->map("/$v/tables/:table/columns/:column/?", function ($table, $column) use ($ZendDb, $acl, $params, $requestPayload, $app) {
    if ($app->request()->isDelete()) {
        $tableGateway = new TableGateway($acl, $table, $ZendDb);
        $success = $tableGateway->dropColumn($column);

        $response = array(
          'message' => __t('unable_to_remove_column_x', ['column_name' => $column]),
          'success' => false
        );

        if ($success) {
            $response['success'] = true;
            $response['message'] = __t('column_x_was_removed');
        }

        return JsonView::render($response);
    }

    $params['column_name'] = $column;
    $params['table_name'] = $table;
    // This `type` variable is used on the client-side
    // Not need on server side.
    // @TODO: We should probably stop using it on the client-side
    unset($requestPayload['type']);
    // Add table name to dataset. @TODO more clarification would be useful
    // Also This would return an Error because of $row not always would be an array.
    if ($requestPayload) {
        foreach ($requestPayload as &$row) {
            if (is_array($row)) {
                $row['table_name'] = $table;
            }
        }
    }

    if($app->request()->isPut()) {
        $TableGateway = new TableGateway($acl, 'directus_columns', $ZendDb);
        $TableGateway->updateCollection($requestPayload);
    }
    $response = TableSchema::getSchemaArray($table, $params);
    JsonView::render($response);
})->via('GET', 'PUT', 'DELETE');

$app->post("/$v/tables/:table/columns/:column/?", function ($table, $column) use ($ZendDb, $acl, $requestPayload, $app) {
  $TableGateway = new TableGateway($acl, 'directus_columns', $ZendDb);
  $data = $requestPayload;
  // @TODO: check whether this condition is still needed
  if(isset($data['type'])) {
    $data['data_type'] = $data['type'];
    $data['relationship_type'] = $data['type'];
    unset($data['type']);
  }
  //$data['column_name'] = $data['junction_key_left'];
  $data['column_name'] = $column;
  $data['table_name'] = $table;
  $row = $TableGateway->findOneByArray(array('table_name'=>$table, 'column_name'=>$column));

  if ($row) {
    $data['id'] = $row['id'];
  }
  $newRecord = $TableGateway->manageRecordUpdate('directus_columns', $data, TableGateway::ACTIVITY_ENTRY_MODE_DISABLED);
  $_POST['id'] = $newRecord['id'];
  JsonView::render($_POST);
});
/**
 * GROUPS COLLECTION
 */

/** (Optional slim route params break when these two routes are merged) */

$app->map("/$v/groups/?", function () use ($app, $ZendDb, $acl, $requestPayload) {
    // @TODO need PUT
    $GroupsTableGateway = new TableGateway($acl, 'directus_groups', $ZendDb);
    $tableName =  'directus_groups';
    $GroupsTableGateway = new TableGateway($acl, $tableName, $ZendDb);
    $currentUser = Auth::getUserInfo();
    switch ($app->request()->getMethod()) {
      case "POST":
        $newRecord = $GroupsTableGateway->manageRecordUpdate($tableName, $requestPayload);
        $newGroupId = $newRecord['id'];
        $newGroup = $GroupsTableGateway->find($newGroupId);
        $outputData = $newGroup;
        break;
      case "GET":
      default:
        $get_new = $GroupsTableGateway->getEntries();
        $outputData = $get_new;
    }

    JsonView::render($outputData);
})->via('GET','POST');

$app->get("/$v/groups/:id/?", function ($id = null) use ($ZendDb, $acl) {
    // @TODO need POST and PUT
    // Hardcoding ID temporarily
    is_null($id) ? $id = 1 : null;
    $Groups = new TableGateway($acl, 'directus_groups', $ZendDb);
    $get_new = $Groups->find($id);
    JsonView::render($get_new);
});

/**
 * FILES COLLECTION
 */

$app->map("/$v/files(/:id)/?", function ($id = null) use ($app, $ZendDb, $acl, $params, $requestPayload) {
    if(!is_null($id))
        $params['id'] = $id;

    $table = "directus_files";
    $currentUser = Auth::getUserInfo();
    $TableGateway = new TableGateway($acl, $table, $ZendDb);
    $activityLoggingEnabled = !(isset($_GET['skip_activity_log']) && (1 == $_GET['skip_activity_log']));
    $activityMode = $activityLoggingEnabled ? TableGateway::ACTIVITY_ENTRY_MODE_PARENT : TableGateway::ACTIVITY_ENTRY_MODE_DISABLED;

    switch ($app->request()->getMethod()) {
      case "POST":
        $requestPayload['user'] = $currentUser['id'];
        $requestPayload['date_uploaded'] = gmdate('Y-m-d H:i:s');

        // When the file is uploaded there's not a data key
        if (array_key_exists('data', $requestPayload)) {
            $Files = new \Directus\Files\Files();
            if (!array_key_exists('type', $requestPayload) || strpos($requestPayload['type'], 'embed/') === 0) {
                $recordData = $Files->saveEmbedData($requestPayload);
            } else {
                $recordData = $Files->saveData($requestPayload['data'], $requestPayload['name']);
            }
            // $requestPayload['file_name'] = $requestPayload['name'];
            $requestPayload = array_merge($requestPayload, $recordData);
        }
        $newRecord = $TableGateway->manageRecordUpdate($table, $requestPayload, $activityMode);
        $params['id'] = $newRecord['id'];
        break;
      case "PATCH":
        $requestPayload['id'] = $id;
      case "PUT":
        if (!is_null($id)) {
          $TableGateway->manageRecordUpdate($table, $requestPayload, $activityMode);
          break;
        }
    }

    $Files = new TableGateway($acl, $table, $ZendDb);
    $get_new = $Files->getEntries($params);

//    @TODO: Returns date in ISO 8601 Ex: 2016-06-06T17:18:20Z
//    see: https://en.wikipedia.org/wiki/ISO_8601
//    if (array_key_exists('rows', $get_new)) {
//        foreach ($get_new['rows'] as &$row) {
//          if(isset($row['date_uploaded'])) {
//            $row['date_uploaded'] .= ' UTC';
//          }
//        }
//    } else {
//      if(isset($get_new['date_uploaded'])) {
//        $get_new['date_uploaded'] .= ' UTC';
//      }
//    }

    JsonView::render($get_new);
})->via('GET','PATCH','POST','PUT');

/**
 * PREFERENCES COLLECTION
 */

$app->map("/$v/tables/:table/preferences/?", function($table) use ($ZendDb, $acl, $params, $requestPayload, $app) {
    $currentUser = Auth::getUserInfo();
    $params['table_name'] = $table;
    $Preferences = new DirectusPreferencesTableGateway($acl, $ZendDb);
    $TableGateway = new TableGateway($acl, 'directus_preferences', $ZendDb);
    switch ($app->request()->getMethod()) {
        case "PUT":
            $TableGateway->manageRecordUpdate('directus_preferences', $requestPayload, TableGateway::ACTIVITY_ENTRY_MODE_DISABLED);
            break;
        case "POST":
            //If Already exists and not saving with title, then updateit!
            $existing = $Preferences->fetchByUserAndTableAndTitle($currentUser['id'], $table, isset($requestPayload['title']) ? $requestPayload['title'] : null);
            if(!empty($existing)) {
              $requestPayload['id'] = $existing['id'];
            }
            $requestPayload['user'] = $currentUser['id'];
            $id = $TableGateway->manageRecordUpdate('directus_preferences', $requestPayload, TableGateway::ACTIVITY_ENTRY_MODE_DISABLED);
            break;
        case "DELETE":
            if($requestPayload['user'] != $currentUser['id']) {
              return;
            }

            if(isset($requestPayload['id'])) {
              echo $TableGateway->delete(array('id' => $requestPayload['id']));
            } else if(isset($requestPayload['title']) && isset($requestPayload['table_name'])) {
              $jsonResponse = $Preferences->fetchByUserAndTableAndTitle($currentUser['id'], $requestPayload['table_name'], $requestPayload['title']);
              if($jsonResponse['id']) {
                echo $TableGateway->delete(array('id' => $jsonResponse['id']));
              } else {
                echo 1;
              }
            }

            return;
    }

    //If Title is set then return this version
    if(isset($requestPayload['title'])) {
      $params['newTitle'] = $requestPayload['title'];
    }

    if(isset($params['newTitle'])) {
        $jsonResponse = $Preferences->fetchByUserAndTableAndTitle($currentUser['id'], $table, $params['newTitle']);
        // $Preferences->updateDefaultByName($currentUser['id'], $table, $jsonResponse);
    } else {
        $jsonResponse = $Preferences->fetchByUserAndTableAndTitle($currentUser['id'], $table);
    }
    JsonView::render($jsonResponse);
})->via('GET','POST','PUT', 'DELETE');

$app->get("/$v/preferences/:table", function($table) use ($app, $ZendDb, $acl) {
  $currentUser = Auth::getUserInfo();
  $params['table_name'] = $table;
  $Preferences = new DirectusPreferencesTableGateway($acl, $ZendDb);
  $jsonResponse = $Preferences->fetchSavedPreferencesByUserAndTable($currentUser['id'], $table);
  JsonView::render($jsonResponse);
});

/**
 * BOOKMARKS COLLECTION
 */

$app->map("/$v/bookmarks(/:id)/?", function($id = null) use ($params, $app, $ZendDb, $acl, $requestPayload) {
  $currentUser = Auth::getUserInfo();
  $bookmarks = new DirectusBookmarksTableGateway($acl, $ZendDb);
  switch ($app->request()->getMethod()) {
    case "PUT":
      $bookmarks->updateBookmark($requestPayload);
      $id = $requestPayload['id'];
      break;
    case "POST":
      $requestPayload['user'] = $currentUser['id'];
      $id = $bookmarks->insertBookmark($requestPayload);
      break;
    case "DELETE":
      $bookmark = $bookmarks->fetchByUserAndId($currentUser['id'], $id);
      if($bookmark) {
        echo $bookmarks->delete(array('id' => $id));
      }
      return;
  }
  $jsonResponse = $bookmarks->fetchByUserAndId($currentUser['id'], $id);
  JsonView::render($jsonResponse);
})->via('GET', 'POST', 'PUT', 'DELETE');

/**
 * REVISIONS COLLECTION
 */

$app->get("/$v/tables/:table/rows/:id/revisions/?", function($table, $id) use ($acl, $ZendDb, $params) {
    $params['table_name'] = $table;
    $params['id'] = $id;
    $Activity = new DirectusActivityTableGateway($acl, $ZendDb);
    $revisions = $Activity->fetchRevisions($id, $table);
    JsonView::render($revisions);
});

/**
 * SETTINGS COLLECTION
 */

$app->map("/$v/settings(/:id)/?", function ($id = null) use ($acl, $ZendDb, $params, $requestPayload, $app) {

    $Settings = new DirectusSettingsTableGateway($acl, $ZendDb);

    switch ($app->request()->getMethod()) {
        case "POST":
        case "PUT":
            $data = $requestPayload;
            unset($data['id']);
            $Settings->setValues($id, $data);
            break;
    }

    $settings_new = $Settings->fetchAll();
    $get_new = is_null($id) ? $settings_new : $settings_new[$id];

    JsonView::render($get_new);
})->via('GET','POST','PUT');

/**
 * /tables
 * List of viewable tables for the authenticated user group
 *
 * return list of objects with the name of the table
 * Ex. [{name: 'articles'}, {name: 'projects'}]
 */
$app->get("/$v/tables/?", function() use ($ZendDb, $acl, $app) {
    $tablesNames = TableSchema::getTablenames(false);

    $tables = array_map(function($table) {
        return array('table_name' => $table);
    }, $tablesNames);

    JsonView::render($tables);
});

// GET and PUT table details
$app->map("/$v/tables/:table/?", function ($table) use ($ZendDb, $acl, $params, $requestPayload, $app) {
  if ($app->request()->isDelete()) {
      $tableGateway = new TableGateway($acl, $table, $ZendDb);
      $success = $tableGateway->drop();

      $response = array(
        'message' => __t('unable_to_remove_table_x',['table_name' => $table]),
        'success' => false
      );

      if ($success) {
          $response['success'] = true;
          $response['message'] = __t('table_x_was_removed');
      }

      return JsonView::render($response);
  }

  $TableGateway = new TableGateway($acl, 'directus_tables', $ZendDb,null,null,null,'table_name');
  $ColumnsTableGateway = new TableGateway($acl, 'directus_columns', $ZendDb);
  /* PUT updates the table */
  if($app->request()->isPut()) {
    $data = $requestPayload;
    $table_settings = array(
      'table_name' => $data['table_name'],
      'hidden' => (int)$data['hidden'],
      'single' => (int)$data['single'],
      'is_junction_table' => (int)$data['is_junction_table'],
      'footer' => (int)$data['footer'],
      'primary_column' => array_key_exists('primary_column', $data) ? $data['primary_column'] : ''
    );

    //@TODO: Possibly pretty this up so not doing direct inserts/updates
    $set = $TableGateway->select(array('table_name' => $table))->toArray();

    //If item exists, update, else insert
    if(count($set) > 0) {
      $TableGateway->update($table_settings, array('table_name' => $table));
    } else {
      $TableGateway->insert($table_settings);
    }

    $column_settings = array();
    foreach ($data['columns'] as $col) {
      $columnData = array(
        'table_name' => $table,
        'column_name'=>$col['column_name'],
        'ui'=>$col['ui'],
        'hidden_input'=>$col['hidden_input'],
        'hidden_list' => $col['hidden_list'],
        'required'=>$col['required'],
        'master'=>$col['master'],
        'sort'=> array_key_exists('sort', $col) ? $col['sort'] : 99999,
        'comment'=> array_key_exists('comment', $col) ? $col['comment'] : ''
      );

      // hotfix #1069 single_file UI not saving relational settings
      $extraFields = ['data_type', 'relationship_type', 'table_related', 'junction_key_right'];
      foreach($extraFields as $field) {
        if (array_key_exists($field, $col)) {
          $columnData[$field] = $col[$field];
        }
      }

      $existing = $ColumnsTableGateway->select(array('table_name' => $table, 'column_name' => $col['column_name']))->toArray();
      if(count($existing) > 0) {
        $columnData['id'] = $existing[0]['id'];
      }
      array_push($column_settings, $columnData);
    }
    $ColumnsTableGateway->updateCollection($column_settings);
  }
  $response = TableSchema::getTable($table);
  if (!$response) {
    $response = [];
  }
  JsonView::render($response);
})->via('GET', 'PUT', 'DELETE')->name('table_meta');

/**
 * UPLOAD COLLECTION
 */

$app->post("/$v/upload/?", function () use ($params, $requestPayload, $app, $acl, $ZendDb) {
    // $Transfer = new Files\Transfer();
    // $Storage = new Files\Storage\Storage();
    $Files = new Directus\Files\Files();
    $result = [];
    foreach ($_FILES as $file) {
        $result[] = $Files->upload($file);
    }
    JsonView::render($result);
});

$app->post("/$v/upload/link/?", function () use ($params, $requestPayload, $app, $acl, $ZendDb) {
    $Files = new \Directus\Files\Files();
    $result = array(
        'message' => __t('invalid_unsupported_url'),
        'success' => false
    );

    $app->response->setStatus(400);

    if (isset($_POST['link']) && is_string($_POST['link'])) {
        $fileData = array('caption'=>'','tags'=>'','location'=>'');
        $linkInfo = $Files->getLink($_POST['link']);

        if ($linkInfo) {
            $currentUser = Auth::getUserInfo();
            $app->response->setStatus(200);
            $fileData = array_merge($fileData, $linkInfo);

            $result[] = array(
                'type' => $fileData['type'],
                'name' => $fileData['name'],
                'title' => $fileData['title'],
                'tags' => $fileData['tags'],
                'caption' => $fileData['caption'],
                'location' => $fileData['location'],
                'charset' => $fileData['charset'],
                'size' => $fileData['size'],
                'width' => $fileData['width'],
                'height' => $fileData['height'],
                'url' => (isset($fileData['url'])) ? $fileData['url'] : '',
                'data' => (isset($fileData['data'])) ? $fileData['data'] : null,
                'user' => $currentUser['id']
                //'date_uploaded' => $fileData['date_uploaded'] . ' UTC',
            );
        }
    }

    JsonView::render($result);
});

$app->get("/$v/messages/rows/?", function () use ($params, $requestPayload, $app, $acl, $ZendDb) {
    $currentUser = Auth::getUserInfo();

    if (isset($_GET['max_id'])) {
        $messagesRecipientsTableGateway = new DirectusMessagesRecipientsTableGateway($acl, $ZendDb);
        $ids = $messagesRecipientsTableGateway->getMessagesNewerThan($_GET['max_id'], $currentUser['id']);
        if (sizeof($ids) > 0) {
            $messagesTableGateway = new DirectusMessagesTableGateway($acl, $ZendDb);
            $result = $messagesTableGateway->fetchMessagesInboxWithHeaders($currentUser['id'], $ids);
            return JsonView::render($result);
        } else {
            $result = $messagesRecipientsTableGateway->countMessages($currentUser['id']);
            return JsonView::render($result);
        }
    }

    $messagesTableGateway = new DirectusMessagesTableGateway($acl, $ZendDb);
    $result = $messagesTableGateway->fetchMessagesInboxWithHeaders($currentUser['id']);
    JsonView::render($result);
});

$app->get("/$v/messages/rows/:id/?", function ($id) use ($params, $requestPayload, $app, $acl, $ZendDb) {
    $currentUser = Auth::getUserInfo();
    $messagesTableGateway = new DirectusMessagesTableGateway($acl, $ZendDb);
    $message = $messagesTableGateway->fetchMessageWithRecipients($id, $currentUser['id']);

    if (!isset($message)) {
        header("HTTP/1.0 404 Not Found");
        return JsonView::render(array('message' => ___t('message_not_found')));
    }

    JsonView::render($message);
});

$app->map("/$v/messages/rows/:id/?", function ($id) use ($params, $requestPayload, $app, $acl, $ZendDb) {
    $currentUser = Auth::getUserInfo();
    $messagesTableGateway = new DirectusMessagesTableGateway($acl, $ZendDb);
    $messagesRecipientsTableGateway = new DirectusMessagesRecipientsTableGateway($acl, $ZendDb);

    $message = $messagesTableGateway->fetchMessageWithRecipients($id, $currentUser['id']);

    $ids = array($message['id']);
    $message['read'] = '1';

    foreach ($message['responses']['rows'] as &$response) {
        $ids[] = $response['id'];
        $response['read'] = "1";
    }

    $messagesRecipientsTableGateway->markAsRead($ids, $currentUser['id']);

    JsonView::render($message);
})->via('PATCH');

$app->post("/$v/messages/rows/?", function () use ($params, $requestPayload, $app, $acl, $ZendDb) {
    $currentUser = Auth::getUserInfo();

    // Unpack recipients
    $recipients = explode(',', $requestPayload['recipients']);
    $groupRecipients = array();
    $userRecipients = array();

    foreach($recipients as $recipient) {
        $typeAndId = explode('_', $recipient);
        if ($typeAndId[0] == 0) {
            $userRecipients[] = $typeAndId[1];
        } else {
            $groupRecipients[] = $typeAndId[1];
        }
    }

    if (count($groupRecipients) > 0) {
        $usersTableGateway = new DirectusUsersTableGateway($acl, $ZendDb);
        $result = $usersTableGateway->findActiveUserIdsByGroupIds($groupRecipients);
        foreach($result as $item) {
            $userRecipients[] = $item['id'];
        }
    }

    $userRecipients[] = $currentUser['id'];

    $messagesTableGateway = new DirectusMessagesTableGateway($acl, $ZendDb);
    $id = $messagesTableGateway->sendMessage($requestPayload, array_unique($userRecipients), $currentUser['id']);

    if($id) {
      $Activity = new DirectusActivityTableGateway($acl, $ZendDb);
      $requestPayload['id'] = $id;
      $Activity->recordMessage($requestPayload, $currentUser['id']);
    }

    foreach($userRecipients as $recipient) {
        $usersTableGateway = new DirectusUsersTableGateway($acl, $ZendDb);
        $user = $usersTableGateway->findOneBy('id', $recipient);

        if(isset($user) && $user['email_messages'] == 1) {
            $data = ['message' => $requestPayload['message']];
            $view = 'mail/notification.twig.html';
            Mail::send($view, $data, function($message) use($user, $requestPayload) {
                $message->setSubject($requestPayload['subject']);
                $message->setTo($user['email']);
            });
        }
    }

    $message = $messagesTableGateway->fetchMessageWithRecipients($id, $currentUser['id']);

    JsonView::render($message);
});

$app->get("/$v/messages/recipients/?", function () use ($params, $requestPayload, $app, $acl, $ZendDb) {
    $tokens = explode(' ', $_GET['q']);

    $usersTableGateway = new DirectusUsersTableGateway($acl, $ZendDb);
    $users = $usersTableGateway->findUserByFirstOrLastName($tokens);

    $groupsTableGateway = new DirectusGroupsTableGateway($acl, $ZendDb);
    $groups = $groupsTableGateway->findUserByFirstOrLastName($tokens);

    $result = array_merge($groups, $users);

    JsonView::render($result);
});

$app->post("/$v/comments/?", function() use ($params, $requestPayload, $app, $acl, $ZendDb) {
  $currentUser = Auth::getUserInfo();
  $params['table_name'] = "directus_messages";
  $TableGateway = new TableGateway($acl, "directus_messages", $ZendDb);

  $groupRecipients = array();
  $userRecipients = array();

  preg_match_all('/@\[.*? /', $requestPayload['message'], $results);
  $results = $results[0];

  if(count($results) > 0) {
    foreach($results as $result) {
      $result = substr($result, 2);
      $typeAndId = explode('_', $result);
      if ($typeAndId[0] == 0) {
          $userRecipients[] = $typeAndId[1];
      } else {
          $groupRecipients[] = $typeAndId[1];
      }
    }

    if (count($groupRecipients) > 0) {
      $usersTableGateway = new DirectusUsersTableGateway($acl, $ZendDb);
      $result = $usersTableGateway->findActiveUserIdsByGroupIds($groupRecipients);
      foreach($result as $item) {
        $userRecipients[] = $item['id'];
      }
    }

    $messagesTableGateway = new DirectusMessagesTableGateway($acl, $ZendDb);
    $id = $messagesTableGateway->sendMessage($requestPayload, array_unique($userRecipients), $currentUser['id']);
    $params['id'] = $id;

    preg_match_all('/@\[.*?\]/', $requestPayload['message'], $results);
    $messageBody = $requestPayload['message'];
    $results = $results[0];

    $recipientString = "";
    $len = count($results);
    $i = 0;
    foreach($results as $result) {
      $newresult = substr($result, 0, -1);
      $newresult = substr($newresult, strpos($newresult, " ") + 1);
      $messageBody = str_replace($result, $newresult, $messageBody);

      if($i == $len - 1) {
        if($i > 0) {
          $recipientString.=" and ".$newresult;
        } else {
          $recipientString.=$newresult;
        }
      } else {
        $recipientString.=$newresult.", ";
      }
      $i++;
    }

    foreach($userRecipients as $recipient) {
        $usersTableGateway = new DirectusUsersTableGateway($acl, $ZendDb);
        $user = $usersTableGateway->findOneBy('id', $recipient);

        if(isset($user) && $user['email_messages'] == 1) {
            $data = ['message' => $requestPayload['message']];
            $view = 'mail/notification.twig.html';
            Mail::send($view, $data, function($message) use($user, $requestPayload) {
                $message->setSubject($requestPayload['subject']);
                $message->setTo($user['email']);
            });
      }
    }
  }

  $newRecord = $TableGateway->manageRecordUpdate("directus_messages", $requestPayload, TableGateway::ACTIVITY_ENTRY_MODE_DISABLED);
  $params['id'] = $newRecord['id'];

  // GET all table entries
  $entries = $TableGateway->getEntries($params);
  JsonView::render($entries);
});

/**
 * EXCEPTION LOG
 */
//$app->post("/$v/exception/?", function () use ($params, $requestPayload, $app, $acl, $ZendDb) {
//    print_r($requestPayload);die();
//    $data = array(
//        'server_addr'   =>$_SERVER['SERVER_ADDR'],
//        'server_port'   =>$_SERVER['SERVER_PORT'],
//        'user_agent'    =>$_SERVER['HTTP_USER_AGENT'],
//        'http_host'     =>$_SERVER['HTTP_HOST'],
//        'request_uri'   =>$_SERVER['REQUEST_URI'],
//        'remote_addr'   =>$_SERVER['REMOTE_ADDR'],
//        'page'          =>$requestPayload['page'],
//        'message'       =>$requestPayload['message'],
//        'user_email'    =>$requestPayload['user_email'],
//        'type'          =>$requestPayload['type']
//    );
//
//    $ctx = stream_context_create(array(
//        'http' => array(
//            'method' => 'POST',
//            'content' => "json=".json_encode($data)."&details=".$requestPayload['details']
//        ))
//    );
//
//    $fp = @fopen($url, 'rb', false, $ctx);
//
//    if (!$fp) {
//        $response = "Failed to log error. File pointer could not be initialized.";
//        $app->getLog()->warn($response);
//    }
//
//    $response = @stream_get_contents($fp);
//
//    if ($response === false) {
//        $response = "Failed to log error. stream_get_contents failed.";
//        $app->getLog()->warn($response);
//    }
//
//    $result = array('response'=>$response);
//
//    JsonView::render($result);
//});

/**
 * UI COLLECTION
 */

$app->map("/$v/tables/:table/columns/:column/:ui/?", function($table, $column, $ui) use ($acl, $ZendDb, $params, $requestPayload, $app) {
    $TableGateway = new TableGateway($acl, 'directus_ui', $ZendDb);
    switch ($app->request()->getMethod()) {
      case "PUT":
      case "POST":
        $keys = array('table_name' => $table, 'column_name' => $column, 'ui_name' => $ui);
        $uis = to_name_value($requestPayload, $keys);

        $column_settings = array();
        foreach ($uis as $col) {
          $existing = $TableGateway->select(array('table_name' => $table, 'column_name' => $column, 'ui_name'=>$ui, 'name'=>$col['name']))->toArray();
          if(count($existing) > 0) {
            $col['id'] = $existing[0]['id'];
          }
          array_push($column_settings, $col);
        }
        $TableGateway->updateCollection($column_settings);
    }
    $UiOptions = new DirectusUiTableGateway($acl, $ZendDb);
    $get_new = $UiOptions->fetchOptions($table, $column, $ui);
    JsonView::render($get_new);
})->via('GET','POST','PUT');

/**
 * Run the Router
 */

if(isset($_GET['run_api_router']) && $_GET['run_api_router']) {
    // Run Slim
    $app->response()->header('Content-Type', 'application/json; charset=utf-8');
    $app->run();
}<|MERGE_RESOLUTION|>--- conflicted
+++ resolved
@@ -191,13 +191,8 @@
 
         /** Enforce required request nonces. */
         if(!$requestNonceProvider->requestHasValidNonce()) {
-<<<<<<< HEAD
-            if('development' !== DIRECTUS_ENV && !$authToken) {
-                $app->halt(401, "Invalid request (nonce).");
-=======
             if('development' !== DIRECTUS_ENV) {
                 $app->halt(401, __t('invalid_request_nonce'));
->>>>>>> 292c7f3f
             }
         }
 
@@ -435,12 +430,7 @@
 
     $data = ['newPassword' => $password];
     Mail::send('mail/forgot-password.twig.html', $data, function($message) use ($user) {
-<<<<<<< HEAD
-        $message->setSubject('Your new Directus password');
-=======
         $message->setSubject(__t('password_reset_new_password_email_subject'));
-        $message->setFrom('directus@getdirectus.com');
->>>>>>> 292c7f3f
         $message->setTo($user['email']);
     });
 
@@ -486,12 +476,7 @@
 
     $data = ['reset_token' => $set['reset_token']];
     Mail::send('mail/reset-password.twig.html', $data, function($message) use ($user) {
-<<<<<<< HEAD
-        $message->setSubject('You Reset Your Directus Password');
-=======
         $message->setSubject(__t('password_forgot_password_reset_email_subject'));
-        $message->setFrom('directus@getdirectus.com');
->>>>>>> 292c7f3f
         $message->setTo($user['email']);
     });
 
