<?php
/**
 * User: sdotz
 * Date: 1/9/14
 * Time: 10:46 AM
 */

namespace Directus;

use \Memcache;

/**
 * Class MemcacheProvider
 * @package Directus
 * Wraps the standard memcache methods to provide namespacing between branches/databases (namespace set in directus config-- untracked)
 */
class MemcacheProvider {

    /**
     *  Cloud-1 address
     */
    const MEMCACHED_SERVER_CLOUD_1 = '10.176.99.201';
    /**
     * Cloud-2 address
     */
    const MEMCACHED_SERVER_CLOUD_2 = '10.176.99.17';
    /**
     * Cloud-3 address
     */
    const MEMCACHED_SERVER_CLOUD_3 = '10.176.98.151';
    /**
     * Bool, if true, adds all 3 server addresses for distributed memcached setup rather than local pools per-server
     */
    const DISTRIBUTED = true;
    /**
     * Default expire time for cache if not passes into a cache setter method
     */
    const DEFAULT_CACHE_EXPIRE_SECONDS = 300;

    /**
     * @var bool
     */
    private $mc;

    /**
     * Instantiates memcache only if the extension is loaded and adds server(s) to the pool
     */
    public function __construct(){
        if (extension_loaded('memcache')){
            $this->mc = new Memcache();
            if (!self::DISTRIBUTED){
                $this->mc->addServer(MEMCACHED_SERVER, 11211);
            }
            else {
                $this->mc->addServer(self::MEMCACHED_SERVER_CLOUD_1, 11211);
                $this->mc->addServer(self::MEMCACHED_SERVER_CLOUD_2, 11211);
                $this->mc->addServer(self::MEMCACHED_SERVER_CLOUD_3, 11211);
            }
        }
        else {
            $this->mc = false;
        }
    }

    /**
     * Set the cache
     *
     * @param $key
     * @param $val
     * @param $compressionFlag
     * @param $expire - seconds to expire in
     * @return bool - success/fail
     */
    public function set($key, $val, $compressionFlag,  $expire = self::DEFAULT_CACHE_EXPIRE_SECONDS){
        if ($this->mc) {
            $setSuccess = $this->mc->set($key, $val, $compressionFlag,  $expire);
            return $setSuccess;
        }
    }

    /**
     * Get from the cache
     *
     * @param $key
     * @return mixed - Cache return data, or false if nothing retrieved from cache
     */
    public function get($key){
        if ($this->mc) {
            $cacheReturn = $this->mc->get($key);
            return $cacheReturn;
        }

    }

    /**
     * The main method for usage, attempts to retrieve value for a given key, else calls given anonymous
     * function and caches the result at the given key, and returns the retval of anonymous function
     *
     * @param string $key - Key to look up in cache
     * @param callable $functionReturningVal - Anonymous function to call, cache, and return retval unless retreived from memcached
     * @param int $expire - Key expire time in seconds, or can be set to a specific time by providing a unix timestamp
     * @return mixed - Returns retrieved data from cache or else returns the return value of passed-in anonymous function
     *
     */
    public function getOrCache($key, $functionReturningVal, $expire = self::DEFAULT_CACHE_EXPIRE_SECONDS){
        if ($this->mc){
            $key = MEMCACHED_ENV_NAMESPACE . '/' . $key;
            $cacheReturn = $this->get($key);
            if (!$cacheReturn){
                $val = $functionReturningVal();
                $this->set($key, $val, MEMCACHE_COMPRESSED, $expire);
                return $val;
            }
            return $cacheReturn;
        }
        return $functionReturningVal();
    }

    /**
     * @param $key - Key to delete
     * @return bool - success or fail
     */
    public function delete($key){
        if ($this->mc){
            $key = MEMCACHED_ENV_NAMESPACE . '/' . $key;
            return $this->mc->delete($key);
        }
        return false;
    }

    /**
     * Flushes the entire cache on the server (e.g. cloud-1, cloud-2, cloud-3 for ALL environments)
     *
     * @return bool - success or fail
     */
    public function flush(){
        if ($this->mc){
            return $this->mc->flush();
        }
        return false;
    }

    /**
     * Shortcut for appending to a cached array.
     */
    public function appendToEntry($cacheKey, $value, $expire = self::DEFAULT_CACHE_EXPIRE_SECONDS) {
        $set = array($value);
        $entry = $this->get($cacheKey);
        if($entry) {
            $set = $entry;
            $set[] = $value;
        }
        return $this->set($cacheKey, $set, MEMCACHE_COMPRESSED, $expire);
    }

    /**
     * Static key generation functions provided to enforce key consistency throughout
     * application and also serve as documentation of keys in use.
     *
     * @param $classId
     * @return string
     */
    public static function getKeyWebappRoomMap($classId){
        return "class_reservations_arranged_by_seat_id?class_id=$classId";
    }
    public static function getKeyBookerRoomMap($classId){
        return "manager_room_map_data?class_id=$classId";
    }
    public static function getKeyShopCategories($categories){
        return "shop/categories/$categories";
    }
    public static function getKeyShopIndex(){
        return 'shop';
    }
    public static function getKeyInstructors($regionId){
        return "instructors?region_id=$regionId";
    }
    public static function getKeyStudios($regionId){
        return "studios?region_id=$regionId";
    }
    public static function getKeyCommunityIndex(){
        return 'community';
    }
    public static function getKeyRegionsById(){
        return 'regions_by_id';
    }
    public static function getKeySubRegionsByRegion(){
        return 'sub_regions_by_region';
    }
    public static function getKeyCommunityCategories(){
        return 'community_categories';
    }
    public static function getKeyStudiosByRegion(){
        return 'studios_by_region';
    }
    public static function getKeyDirectusTables() {
        return 'directus_tables';
    }
    public static function getKeyDirectusGroupPrivileges($userId) {
        return "directus_group_privileges?group_id=$userId";
    }
    public static function getKeySeriesDataByRiderId($riderId){
        return "series_data_by_rider_id?rider_id=$riderId";
    }
    public static function getKeyInstructorDetail($id){
        return "instructor_detail?instructor_id=$id";
    }
    public static function getKeyStudioRandomInstructors($studioId){
        return "studio_random_instructors?studio_id=$studioId";
    }
    public static function getKeyDirectusStorageAdapters(){
        return 'directus_storage_adapters';
    }
    public static function getKeyStudioDetail($studioId){
        return "studio_detail?studio_id=$studioId";
    }
    public static function getKeyRiderRecord($riderId){
        return "rider_record?rider_id=$riderId";
    }
    public static function getKeySeriesMetadataBySeriesId($seriesId){
        return "series_metadata_by_series_id?series_id=$seriesId";
    }
    public static function getKeySeriesMetadataBySeriesSku($seriesSku){
        return "series_metadata_by_series_sku?series_sku=$seriesSku";
    }
    public static function getKeyRiderSeriesMetadata($riderId){
        return "rider_series_metadata?rider_id=$riderId";
    }
    public static function getKeyNonEmptyRiderSeries($riderId){
        return "non_empty_rider_series?rider_id=$riderId";
    }
    public static function getKeyRiderSeriesByRegion($riderId, $includeNonWebBookable){
        return "rider_series_by_region?rider_id=$riderId&include_non_web_bookable=" . ($includeNonWebBookable?"true":"false");
    }
    public static function getKeyProductPhysicalRecord($id) {
        return "product_physical?id=$id";
    }
    public static function getKeyGiftCardLogicalProduct() {
        return "gift_card_logical_product";
    }
    public static function getKeyCartFetchByRiderAndStudio($riderId, $studioId) {
        return "cart_fetch_by_rider_and_studio?rider_id=$riderId&studio_id=$studioId";
    }
    public static function getKeyCartQuantityByRiderAndStudio($riderId, $studioId) {
        return "cart_quantity_by_rider_and_studio?rider_id=$riderId&studio_id=$studioId";
    }
    public static function getKeyClassesByStudioAndDateRange($studioId, $dateStart, $dateEnd){
        return "classes_by_studio_and_day?studio_id=$studioId&date_start=$dateStart&date_end=$dateEnd";
    }
    public static function getKeyUpcomingByStudio($studioId, $studioTz, $limit, $webAppVisOnly){
        return "upcoming_by_studio?studio_id=$studioId&studio_tz=$studioTz&limit=$limit&web_app_viz=$webAppVisOnly";
    }
    public static function getKeyUpcomingByInstructor($instructorId, $limit, $webAppVisOnly){
        return "upcoming_by_instructor?instructor_id=$instructorId&limit=$limit&web_app_viz=$webAppVisOnly";
    }
    public static function getKeySocialDataByInstructorId($instructorId) {
        return "instructor_social_data?instructor_id=$instructorId";
    }
    public static function getKeyRoomsWithStudioTitles($roomIds) {
        return "rooms_with_studio_titles?room_ids=" . implode(',', $roomIds);
    }
    public static function getKeyResolvedProductsByLogicalIds($logicalIds) {
        return "resolved_products_by_logical_ids?logical_ids=" . implode(',', $logicalIds);
    }
    public static function getNamespaceResolvedProductsByLogicalIds() {
        return "namespace_resolved_products_by_logical_ids";
    }
    public static function getKeyCommunityDetail($id) {
        return "community_detail?id=$id";
    }
    public static function getKeyCommunityComments($id) {
        return "community_coomments?id=$id";
    }
<<<<<<< HEAD
    public static function getKeyUpcomingByInstructorGroupByDate($instructorId, $userId, $webAppVisibleClassesOnly){
        return "upcoming_classes_by_instrutor_grouped_by_date?instructor_id=$instructorId&user_id=$userId&webapp_viz=$webAppVisibleClassesOnly";
=======
    public static function getKeyRiderBookmarkClassIds($riderId) {
        return "rider_bookmark_class_ids?rider_id=$riderId";
    }
    public static function getKeyRiderFavoriteInstructorIds($riderId) {
        return "rider_favorite_instructor_ids?rider_id=$riderId";
>>>>>>> e546ad58
    }
}<|MERGE_RESOLUTION|>--- conflicted
+++ resolved
@@ -271,15 +271,13 @@
     public static function getKeyCommunityComments($id) {
         return "community_coomments?id=$id";
     }
-<<<<<<< HEAD
+    public static function getKeyRiderBookmarkClassIds($riderId) {
+        return "rider_bookmark_class_ids?rider_id=$riderId";
+    }
+    public static function getKeyRiderFavoriteInstructorIds($riderId) {
+        return "rider_favorite_instructor_ids?rider_id=$riderId";
+    }
     public static function getKeyUpcomingByInstructorGroupByDate($instructorId, $userId, $webAppVisibleClassesOnly){
         return "upcoming_classes_by_instrutor_grouped_by_date?instructor_id=$instructorId&user_id=$userId&webapp_viz=$webAppVisibleClassesOnly";
-=======
-    public static function getKeyRiderBookmarkClassIds($riderId) {
-        return "rider_bookmark_class_ids?rider_id=$riderId";
-    }
-    public static function getKeyRiderFavoriteInstructorIds($riderId) {
-        return "rider_favorite_instructor_ids?rider_id=$riderId";
->>>>>>> e546ad58
     }
 }