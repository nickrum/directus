{% extends 'base.twig.html' %}

{% block content %}

{% import 'macros/error_codes.twig.html' as code %}
{% set code = code.getErrorCode(directus.step.getResponse.getErrors()) %}

<div class="container">
    {% include 'partials/errors.twig.html' %}
    <label for="db_type">{{ 'Database Type'|t }}</label>
    <div class="select-container">
        <select name="db_type" id="db_type">
            {% for dbType in directus.step.getSafeData('db_types') %}
                <option
                    value="{{ dbType.id }}" {{ directus.step.getSafeData('db_type') and directus.step.getSafeData('db_type') == dbType.id ? 'selected' : '' }}> {{ dbType.name|t }}</option>
            {% endfor %}
        </select>
        <i class="material-icons select-arrow">arrow_drop_down</i>
    </div>
    <div>
        <div class="input-left">
            <label for="db_host">{{ 'Host'|t }}</label>
            <input type="text" id="db_host" placeholder="eg: localhost"
                {% if code == '2002' %}
                class="error";
                {% endif %}
                name="db_host"
                value="{{ directus.step.getSafeData('db_host') ? directus.step.getSafeData('db_host') : 'localhost' }}"
                autofocus><br>
        </div>
        <div class="input-right">
            <label for="db_port">{{ 'Port'|t }}</label>
            <input type="number" id="db_port" placeholder="3306" min="0"
                max="99999"
                {% if code == '2002' %}
                class="error"
                {% endif %}
                name="db_port"
                value="{{ directus.step.getSafeData('db_port') ? directus.step.getSafeData('db_port') : '3306' }}"><br>
        </div>
    </div>
    <label for="db_user">{{ 'User'|t }}</label>
    <input type="text" id="db_user"
        placeholder="With access/modify privileges"
        {% if code == '1045' or code == '1044' %}
        class="error"
        {% endif %}
        name="db_user"
        value="{{ directus.step.getSafeData('db_user') ? directus.step.getSafeData('db_user') : '' }}"><br>
    <label for="db_password">{{ 'Password'|t }}</label>
    <input type="password" id="db_password" placeholder=""
        {% if code == '1045' or code == '1044' %}
        class="error"
        {% endif %}
        name="db_password"
        value="{{ directus.step.getSafeData('db_password') ? directus.step.getSafeData('db_password') : '' }}"><br>
    <label for="db_name">{{ 'Database Name'|t }}</label>
    <input type="text" id="db_name" placeholder=""
        {% if code == '1049' %}
        class="error"
        {% endif %}
        name="db_name"
        value="{{ directus.step.getSafeData('db_name') ? directus.step.getSafeData('db_name') : '' }}"><br>
    <label for="db_schema">{{ 'Initial Schema'|t }}</label>
    <div class="select-container">
        <select name="db_schema" id="db_schema">
<<<<<<< HEAD
            <option value="">{{ 'None Clean Database'|t }}</option>
            {% for dbSchema in directus.step.getSafeData('db_schema') %}
                <option
                    value="{{ dbSchemas.id }}" {{ directus.step.getSafeData('db_schema') and directus.step.getSafeData('db_schema') == dbSchemas.id ? 'selected' : '' }}>{{ dbSchemas.name|t }}</option>
=======
            <option value="">{{ 'None Clean Database'|__t }}</option>
            {% for dbSchema in directus.step.getSafeData('db_schemas') %}
                <option
                    value="{{ dbSchema.id }}" {{ directus.step.getSafeData('db_schema') and directus.step.getSafeData('db_schema') == dbSchema.id ? 'selected' : '' }}>{{ dbSchema.name|__t }}</option>
>>>>>>> 2c1d399a
            {% endfor %}
        </select>
        <i class="material-icons select-arrow">arrow_drop_down</i>
    </div>
</div>
{% endblock %}<|MERGE_RESOLUTION|>--- conflicted
+++ resolved
@@ -64,17 +64,10 @@
     <label for="db_schema">{{ 'Initial Schema'|t }}</label>
     <div class="select-container">
         <select name="db_schema" id="db_schema">
-<<<<<<< HEAD
-            <option value="">{{ 'None Clean Database'|t }}</option>
-            {% for dbSchema in directus.step.getSafeData('db_schema') %}
-                <option
-                    value="{{ dbSchemas.id }}" {{ directus.step.getSafeData('db_schema') and directus.step.getSafeData('db_schema') == dbSchemas.id ? 'selected' : '' }}>{{ dbSchemas.name|t }}</option>
-=======
             <option value="">{{ 'None Clean Database'|__t }}</option>
             {% for dbSchema in directus.step.getSafeData('db_schemas') %}
                 <option
                     value="{{ dbSchema.id }}" {{ directus.step.getSafeData('db_schema') and directus.step.getSafeData('db_schema') == dbSchema.id ? 'selected' : '' }}>{{ dbSchema.name|__t }}</option>
->>>>>>> 2c1d399a
             {% endfor %}
         </select>
         <i class="material-icons select-arrow">arrow_drop_down</i>
