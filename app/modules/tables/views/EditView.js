define([
  'app',
  'backbone',
  'core/directus',
  'core/BasePageView',
  'core/widgets/widgets',
  'modules/tables/views/HistoryView',
  'modules/tables/views/TranslationView'
],

<<<<<<< HEAD
function(app, Backbone, Directus, BasePageView, Widgets) {

  var HistoryView = Backbone.Layout.extend({
    tagName: "ul",

    attributes: {
      class: "group-list"
    },

    template: "modules/activity/activity-history",

    events: {
      'click #messages-response-button': function(e) {
        if(this.$el.find('#commentTextarea').val() === "") {
          return;
        }

        var model = new app.messages.model({from: app.authenticatedUserId.id}, {collection: this.comments, parse: true});
        var subject = "Item " + this.model.get('id') + " from " + app.capitalize(this.model.collection.table.id);

        var date = new Date();
        model.set({datetime: date, subject: subject, message:this.$el.find('#commentTextarea').val(), comment_metadata: this.model.collection.table.id + ":" + this.model.get('id')})
        model.unset("responses");

        this.listenToOnce(model, 'sync', function(e) {
          this.comments.add(model);
          this.render();
        });
        this.$el.find('#messages-response-button').prop('disabled', true);
        model.save();
      },
      'input #commentTextarea': function(e) {
        var caretPos = $(e.target)[0].selectionStart;
        var text = $(e.target).val();
        var sub = text.substring(0, caretPos);
        var activeChunk = sub.substring(sub.lastIndexOf(" ") + 1);

        if(activeChunk.substring(0,1) === "@") {
          var search = activeChunk.substring(1);

          if(search) {
            this.displaySearch(search);
          } else {
            $('#tagInsert').empty();
          }
        } else {
          $('#tagInsert').empty();
        }
      },
      'click .history-follow': function(e) {
        console.log(app.users.getCurrentUser());
        /*var data = {};
        data[attr] = !tableModel.get(attr);
        tableModel.save(data);
        if(element.hasClass('add-color')) {
          element.addClass('delete-color');
          element.removeClass('add-color');
          element.html('✕');
        } else {
          element.addClass('add-color');
          element.removeClass('delete-color');
          element.html('◯');
        }*/
      },
      'click .view-entire-history': function(e) {
        $('.history-container li.hide').removeClass('hide');
        $('.view-entire-history').remove();
        //$(e.target).remove();
      },
      'click .tagInsertItem': function(e) {
        var target = $(e.target);

        var caretPos = $('#commentTextarea')[0].selectionStart;
        var text = $('#commentTextarea').val();
        var sub = text.substring(0, caretPos);
        var start = sub.lastIndexOf(" ") + 1;
        var startString = sub.substring(start);

        if(startString.substring(0,1) === "@") {
          var endText = text.substring(caretPos, text.length);
          var end = caretPos;
          if(!endText || endText.indexOf(" ") == -1) {
            end = text.length;
          } else {
            end = endText.indexOf(" ") + start +startString.length;
          }

          text = text.substring(0, start) + "@" + target.data('id') + "[" + target.data('name') + "]" + text.substring(end, text.length);
          console.log(text);
          $('#commentTextarea').val(text);
          $('#tagInsert').empty();
        }
      }
    },
    displaySearch: function(query) {
      $('#tagInsert').empty();
      this.searchEngine.get(query, function(res) {
        res.forEach(function(item) {
          $('#tagInsert').append('<div class="tagInsertItem mention-choice" data-id="' + item.id + '" data-name="' + item.name + '"><img src="' + item.avatar + '"/>'  + item.name + '</div>');
        });
      });
    },
    initialize: function(options) {
      //Get Activity
      this.model = options.model;
      this.activity = app.activity;
      this.comments = new Directus.EntriesCollection({}, {table: app.messages.table, structure: app.messages.structure});

      if(!this.model.isNew()) {
        this.activity.setFilter({adv_search: 'table_name = "' + this.model.collection.table.id + '" AND row_id = ' + this.model.get('id')});
        this.activity.fetch();
        this.comments.setFilter({adv_where: 'comment_metadata = "' + this.model.collection.table.id + ":" + this.model.get('id') + '"'});
        this.comments.fetch();
      }

      var otherFetched = false;

      this.listenTo(this.activity, 'sync', function() {
        if(otherFetched) {
          this.render();
        }
        otherFetched = true;
      });

      this.listenTo(this.comments, 'sync', function() {
        if(otherFetched) {
          this.render();
        }
        otherFetched = true;
      });

      var DIRECTUS_USERS = 0;
      var DIRECTUS_GROUPS = 1;

      var users = app.users.filter(function(item) {
        if(item.get('id') == app.authenticatedUserId.id) {
          return false;
        }
        return true;
      });

      users = users.map(function(item) {
        return {
          id: item.id,
          uid: DIRECTUS_USERS + '_' + item.id,
          name: item.get('first_name') + ' ' + item.get('last_name'),
          avatar: item.get('avatar') ? item.get('avatar') : app.PATH + 'assets/img/missing-directus-avatar.png',
          type: DIRECTUS_USERS
        };
      });

      var groups = app.groups.map(function(item) {
        return {
          id: item.id,
          uid: DIRECTUS_GROUPS + '_' + item.id,
          name: item.get('name'),
          avatar: app.PATH + 'assets/img/directus-group-avatar-100x100.jpg',
          type: DIRECTUS_GROUPS
        };
      });

      var usersAndGroups = users.concat(groups);
      var datums = [];
      this.deletedDatums = [];

      _.each(usersAndGroups, function(item) {
        var uid = item.uid;

        datums.push({
          id: uid,
          name: item.name,
          avatar: item.avatar,
          tokens: item.name.split(" ")
        });
       });

      var engine = new Bloodhound({
        name: 'users',
        local: datums,
        datumTokenizer: function(d) {
          return Bloodhound.tokenizers.whitespace(d.name);
        },
        queryTokenizer: Bloodhound.tokenizers.whitespace
      });

      this.searchEngine = engine;
      engine.initialize();
    },
    serialize: function() {
      var data = this.activity.map(function(model) {
        var data = {
          "table": model.get('table_name'),
          'time': moment(model.get('datetime')).fromNow(),
          "timestamp": model.get('datetime'),
          "user_avatar": model.get('user')
        };

        switch(model.get('action')) {
          case 'DELETE':
            data.icon = "icon-trash";
            data.color = "delete";
            data.action_text = "deleted this item";
            break;
          case 'UPDATE':
            data.icon = "icon-pencil";
            data.color = "edit";
            data.action_text = "edited this item";
            break;
          case 'ADD':
            data.add = true;
            data.icon = "icon-check";
            data.color = "add";
            data.action_text = "created this item";
            break;
        }
        return data;
      });

      var comments = this.comments.map(function(model) {
        var date = new Date(model.get('datetime') + ' UTC');

        var data = {
          "table": "Comment",
          "timestamp": date,
          "time": moment(date).fromNow(),
          "user_avatar": model.get('from')
        };

        data.isComment = true;
        data.title = model.get("message");

        return data;
      });

      data = data.concat(comments);
      // Order the data by timestamp
      data = _.sortBy(data, function(item) {
        return -moment(item.timestamp);
      });
      for (var key in data) {
        if (data.hasOwnProperty(key)) {
          data[key].hidden = (key >= 5)? 'hide' : 'preview';

          var title = data[key].title;
          var offset = 0;
          while(true) {
            if(title) {
              console.log(title);
              var atPos = title.indexOf('@')
              if(atPos !== -1) {
                var bracketPos = title.indexOf('[');
                if(bracketPos !== -1) {
                  var substring = title.substring(atPos + 1, bracketPos);
                  var contains = /^[0-9]|_+$/.test(substring);
                  if(contains) {
                    var bracketPos2 = title.indexOf(']');
                    if(bracketPos2 !== -1) {
                      var name = title.substring(bracketPos + 1, bracketPos2);
                      var newTitle = data[key].title;
                      data[key].title = newTitle.substring(0, atPos + offset) + "<span class=\"mention-tag\">" + name + "</span>";
                      var newOffset = data[key].title.length;
                      data[key].title += newTitle.substring(bracketPos2 + offset + 1);
                      title = newTitle.substring(bracketPos2 + offset + 1);
                      offset = newOffset;
                      continue;
                    }
                  }
                }
              }
            }
            break;
          }

        }
      }

      var preview = (data.length > 5)? true : false;
      var additionalCount = data.length - 5;

      return {activities: data, preview: preview, additionalCount: additionalCount, current_user: app.authenticatedUserId};
    }
  });
=======
function(app, Backbone, Directus, BasePageView, Widgets, HistoryView, TranslationView) {
>>>>>>> 2dfb4870

  var EditView = Backbone.Layout.extend({
    template: Handlebars.compile('<div id="editFormEntry"></div><div id="translateFormEntry"></div><div id="historyFormEntry"></div>'),
    afterRender: function() {
      this.insertView("#editFormEntry", this.editView);
      this.insertView("#historyFormEntry", this.historyView);

      if(this.translateView) {
        this.insertView("#translateFormEntry", this.translateView);
      }

      if(this.model.isNew()) {
        this.editView.render();
      }

      this.translateView.render();
    },
    data: function() {
      return this.editView.data();
    },
    initialize: function(options) {
      this.editView = new Directus.EditView(options);
      this.historyView = new HistoryView(options);

      var uis = options.model.structure.pluck('ui');
      var translationIndex = uis.indexOf('translation');
      if(translationIndex !== -1) {
        var translateId = options.model.structure.models[translationIndex].id;
        this.translateView = new TranslationView({model: options.model, translateId: translateId, translateSettings:options.model.structure.models[translationIndex].options.attributes});
      }
    },
    serialize: function() {
      return {};
    }
  });

  return BasePageView.extend({
    events: {
      'change input, select, textarea': 'checkDiff',
      'keyup input, textarea': 'checkDiff',
      'click .saved-success > span > .tool-item, .saved-success > span > .simple-select': 'saveConfirm',
      'change #saveSelect': 'saveConfirm'
    },

    getHeaderOptions: function() {
      return {
        route: {
          title: 'Editing Item',
          isOverlay: false
        }
      };
    },

    checkDiff: function(e) {
      var diff = this.model.diff(this.editView.data());
      delete diff.id;

      //this.saveWidget.setSaved(_.isEmpty(diff));
    },

    deleteItem: function(e) {
      var success = function() {
        var route = Backbone.history.fragment.split('/');
        route.pop();
        app.router.go(route);
      };

      // hard-destroy model if there is no active column
      if (!this.model.has(app.statusMapping.status_name)){
        throw "This table does not have an active column and can therefore not be deleted";
      }
      var name = app.statusMapping.status_name;
      var name = {};
      name[app.statusMapping.status_name] = app.statusMapping.deleted_num;
      this.model.save(name, {success: success, patch: true, wait: true, validate: false});
    },

    saveConfirm: function(e) {
      var data = this.editView.data();
      var that = this;
      if(data[app.statusMapping.status_name] && data[app.statusMapping.status_name] == app.statusMapping.deleted_num) {
        app.router.openModal({type: 'confirm', text: 'Are you sure you wish to delete this item?', callback: function() {
          that.save(e);
        }});
      } else {
        this.save(e);
      }
    },

    save: function(e) {
      var action = 'save-form-leave';
      if(e.target.options !== undefined) {
        action = $(e.target.options[e.target.selectedIndex]).val();
      }
      var data = this.editView.data();

      var model = this.model;
      var isNew = this.model.isNew();
      var collection = this.model.collection;
      var success;
      if (action === 'save-form-stay') {
        success = function(model, response, options) {
          var route = Backbone.history.fragment.split('/');
          if(!model.table.get('single')) {
            route.pop();
            route.push(model.get('id'));
            app.router.go(route);
          }
        };
      } else {
        success = function(model, response, options) {
          var route = Backbone.history.fragment.split('/');
          route.pop();
          if (action === 'save-form-add') {
            // Trick the router to refresh this page when we are dealing with new items
            if (isNew) app.router.navigate("#", {trigger: false, replace: true});
            route.push('new');
          }
          app.router.go(route);
        };
      }

      if (action === 'save-form-copy') {
        console.log('cloning...');
        var clone = model.toJSON();
        delete clone.id;
        model = new collection.model(clone, {collection: collection, parse: true});
        collection.add(model);
        console.log(model);
      }

      // patch only the changed values
      model.save(model.diff(data), {
        success: success,
        error: function(model, xhr, options) {
          console.log('err');
          //app.trigger('alert:error', 'Failed to Save', xhr.responseText);
        },
        wait: true,
        patch: true,
        includeRelationships: true
      });
      this.$el.find('#saveSelect').val('');
    },

    afterRender: function() {
      this.setView('#page-content', this.editView);

      //Fetch Model if Exists
      if (this.model.has('id')) {
        this.model.fetch({
          dontTrackChanges: true,
          error: function(model, XMLHttpRequest) {
            //If Cant Find Model Then Open New Entry Page
            if(404 === XMLHttpRequest.status) {
              var route = Backbone.history.fragment;

              route = route.split('/');
              if(route.slice(-2)[0] !== "tables") {
                route.pop();
              }
              route.push('new');
              app.router.go(route);
            }
          }
        });
      }
      this.editView.render();
    },

    leftToolbar: function() {
      this.saveWidget = new Widgets.SaveWidget({widgetOptions: {basicSave: this.headerOptions.basicSave}});
      this.saveWidget.setSaved(false);
      return [
        this.saveWidget
      ];
    },

    initialize: function(options) {
      this.headerOptions = this.getHeaderOptions();
      this.isBatchEdit = options.batchIds !== undefined;
      this.single = this.model.collection.table.get('single');
      this.editView = new EditView(options);
      this.headerOptions.route.isOverlay = false;
      this.headerOptions.basicSave = false;
      if(this.single) {
        this.headerOptions.route.title = 'Editing ' + this.model.collection.table.id;
        this.headerOptions.route.breadcrumbs = [{ title: 'Tables', anchor: '#tables'}];
      } else {
        this.headerOptions.route.title = this.model.get('id') ? 'Editing Item' : 'Creating New Item';
        this.headerOptions.route.breadcrumbs = [{ title: 'Tables', anchor: '#tables'}, {title: this.model.collection.table.id, anchor: "#tables/" + this.model.collection.table.id}];
      }
    }
  });
});<|MERGE_RESOLUTION|>--- conflicted
+++ resolved
@@ -8,292 +8,7 @@
   'modules/tables/views/TranslationView'
 ],
 
-<<<<<<< HEAD
-function(app, Backbone, Directus, BasePageView, Widgets) {
-
-  var HistoryView = Backbone.Layout.extend({
-    tagName: "ul",
-
-    attributes: {
-      class: "group-list"
-    },
-
-    template: "modules/activity/activity-history",
-
-    events: {
-      'click #messages-response-button': function(e) {
-        if(this.$el.find('#commentTextarea').val() === "") {
-          return;
-        }
-
-        var model = new app.messages.model({from: app.authenticatedUserId.id}, {collection: this.comments, parse: true});
-        var subject = "Item " + this.model.get('id') + " from " + app.capitalize(this.model.collection.table.id);
-
-        var date = new Date();
-        model.set({datetime: date, subject: subject, message:this.$el.find('#commentTextarea').val(), comment_metadata: this.model.collection.table.id + ":" + this.model.get('id')})
-        model.unset("responses");
-
-        this.listenToOnce(model, 'sync', function(e) {
-          this.comments.add(model);
-          this.render();
-        });
-        this.$el.find('#messages-response-button').prop('disabled', true);
-        model.save();
-      },
-      'input #commentTextarea': function(e) {
-        var caretPos = $(e.target)[0].selectionStart;
-        var text = $(e.target).val();
-        var sub = text.substring(0, caretPos);
-        var activeChunk = sub.substring(sub.lastIndexOf(" ") + 1);
-
-        if(activeChunk.substring(0,1) === "@") {
-          var search = activeChunk.substring(1);
-
-          if(search) {
-            this.displaySearch(search);
-          } else {
-            $('#tagInsert').empty();
-          }
-        } else {
-          $('#tagInsert').empty();
-        }
-      },
-      'click .history-follow': function(e) {
-        console.log(app.users.getCurrentUser());
-        /*var data = {};
-        data[attr] = !tableModel.get(attr);
-        tableModel.save(data);
-        if(element.hasClass('add-color')) {
-          element.addClass('delete-color');
-          element.removeClass('add-color');
-          element.html('✕');
-        } else {
-          element.addClass('add-color');
-          element.removeClass('delete-color');
-          element.html('◯');
-        }*/
-      },
-      'click .view-entire-history': function(e) {
-        $('.history-container li.hide').removeClass('hide');
-        $('.view-entire-history').remove();
-        //$(e.target).remove();
-      },
-      'click .tagInsertItem': function(e) {
-        var target = $(e.target);
-
-        var caretPos = $('#commentTextarea')[0].selectionStart;
-        var text = $('#commentTextarea').val();
-        var sub = text.substring(0, caretPos);
-        var start = sub.lastIndexOf(" ") + 1;
-        var startString = sub.substring(start);
-
-        if(startString.substring(0,1) === "@") {
-          var endText = text.substring(caretPos, text.length);
-          var end = caretPos;
-          if(!endText || endText.indexOf(" ") == -1) {
-            end = text.length;
-          } else {
-            end = endText.indexOf(" ") + start +startString.length;
-          }
-
-          text = text.substring(0, start) + "@" + target.data('id') + "[" + target.data('name') + "]" + text.substring(end, text.length);
-          console.log(text);
-          $('#commentTextarea').val(text);
-          $('#tagInsert').empty();
-        }
-      }
-    },
-    displaySearch: function(query) {
-      $('#tagInsert').empty();
-      this.searchEngine.get(query, function(res) {
-        res.forEach(function(item) {
-          $('#tagInsert').append('<div class="tagInsertItem mention-choice" data-id="' + item.id + '" data-name="' + item.name + '"><img src="' + item.avatar + '"/>'  + item.name + '</div>');
-        });
-      });
-    },
-    initialize: function(options) {
-      //Get Activity
-      this.model = options.model;
-      this.activity = app.activity;
-      this.comments = new Directus.EntriesCollection({}, {table: app.messages.table, structure: app.messages.structure});
-
-      if(!this.model.isNew()) {
-        this.activity.setFilter({adv_search: 'table_name = "' + this.model.collection.table.id + '" AND row_id = ' + this.model.get('id')});
-        this.activity.fetch();
-        this.comments.setFilter({adv_where: 'comment_metadata = "' + this.model.collection.table.id + ":" + this.model.get('id') + '"'});
-        this.comments.fetch();
-      }
-
-      var otherFetched = false;
-
-      this.listenTo(this.activity, 'sync', function() {
-        if(otherFetched) {
-          this.render();
-        }
-        otherFetched = true;
-      });
-
-      this.listenTo(this.comments, 'sync', function() {
-        if(otherFetched) {
-          this.render();
-        }
-        otherFetched = true;
-      });
-
-      var DIRECTUS_USERS = 0;
-      var DIRECTUS_GROUPS = 1;
-
-      var users = app.users.filter(function(item) {
-        if(item.get('id') == app.authenticatedUserId.id) {
-          return false;
-        }
-        return true;
-      });
-
-      users = users.map(function(item) {
-        return {
-          id: item.id,
-          uid: DIRECTUS_USERS + '_' + item.id,
-          name: item.get('first_name') + ' ' + item.get('last_name'),
-          avatar: item.get('avatar') ? item.get('avatar') : app.PATH + 'assets/img/missing-directus-avatar.png',
-          type: DIRECTUS_USERS
-        };
-      });
-
-      var groups = app.groups.map(function(item) {
-        return {
-          id: item.id,
-          uid: DIRECTUS_GROUPS + '_' + item.id,
-          name: item.get('name'),
-          avatar: app.PATH + 'assets/img/directus-group-avatar-100x100.jpg',
-          type: DIRECTUS_GROUPS
-        };
-      });
-
-      var usersAndGroups = users.concat(groups);
-      var datums = [];
-      this.deletedDatums = [];
-
-      _.each(usersAndGroups, function(item) {
-        var uid = item.uid;
-
-        datums.push({
-          id: uid,
-          name: item.name,
-          avatar: item.avatar,
-          tokens: item.name.split(" ")
-        });
-       });
-
-      var engine = new Bloodhound({
-        name: 'users',
-        local: datums,
-        datumTokenizer: function(d) {
-          return Bloodhound.tokenizers.whitespace(d.name);
-        },
-        queryTokenizer: Bloodhound.tokenizers.whitespace
-      });
-
-      this.searchEngine = engine;
-      engine.initialize();
-    },
-    serialize: function() {
-      var data = this.activity.map(function(model) {
-        var data = {
-          "table": model.get('table_name'),
-          'time': moment(model.get('datetime')).fromNow(),
-          "timestamp": model.get('datetime'),
-          "user_avatar": model.get('user')
-        };
-
-        switch(model.get('action')) {
-          case 'DELETE':
-            data.icon = "icon-trash";
-            data.color = "delete";
-            data.action_text = "deleted this item";
-            break;
-          case 'UPDATE':
-            data.icon = "icon-pencil";
-            data.color = "edit";
-            data.action_text = "edited this item";
-            break;
-          case 'ADD':
-            data.add = true;
-            data.icon = "icon-check";
-            data.color = "add";
-            data.action_text = "created this item";
-            break;
-        }
-        return data;
-      });
-
-      var comments = this.comments.map(function(model) {
-        var date = new Date(model.get('datetime') + ' UTC');
-
-        var data = {
-          "table": "Comment",
-          "timestamp": date,
-          "time": moment(date).fromNow(),
-          "user_avatar": model.get('from')
-        };
-
-        data.isComment = true;
-        data.title = model.get("message");
-
-        return data;
-      });
-
-      data = data.concat(comments);
-      // Order the data by timestamp
-      data = _.sortBy(data, function(item) {
-        return -moment(item.timestamp);
-      });
-      for (var key in data) {
-        if (data.hasOwnProperty(key)) {
-          data[key].hidden = (key >= 5)? 'hide' : 'preview';
-
-          var title = data[key].title;
-          var offset = 0;
-          while(true) {
-            if(title) {
-              console.log(title);
-              var atPos = title.indexOf('@')
-              if(atPos !== -1) {
-                var bracketPos = title.indexOf('[');
-                if(bracketPos !== -1) {
-                  var substring = title.substring(atPos + 1, bracketPos);
-                  var contains = /^[0-9]|_+$/.test(substring);
-                  if(contains) {
-                    var bracketPos2 = title.indexOf(']');
-                    if(bracketPos2 !== -1) {
-                      var name = title.substring(bracketPos + 1, bracketPos2);
-                      var newTitle = data[key].title;
-                      data[key].title = newTitle.substring(0, atPos + offset) + "<span class=\"mention-tag\">" + name + "</span>";
-                      var newOffset = data[key].title.length;
-                      data[key].title += newTitle.substring(bracketPos2 + offset + 1);
-                      title = newTitle.substring(bracketPos2 + offset + 1);
-                      offset = newOffset;
-                      continue;
-                    }
-                  }
-                }
-              }
-            }
-            break;
-          }
-
-        }
-      }
-
-      var preview = (data.length > 5)? true : false;
-      var additionalCount = data.length - 5;
-
-      return {activities: data, preview: preview, additionalCount: additionalCount, current_user: app.authenticatedUserId};
-    }
-  });
-=======
 function(app, Backbone, Directus, BasePageView, Widgets, HistoryView, TranslationView) {
->>>>>>> 2dfb4870
 
   var EditView = Backbone.Layout.extend({
     template: Handlebars.compile('<div id="editFormEntry"></div><div id="translateFormEntry"></div><div id="historyFormEntry"></div>'),
