//  tables.js
//  Directus 6.0

//  (c) RANGER
//  Directus may be freely distributed under the GNU license.
//  For all details and documentation:
//  http://www.getdirectus.com


define([
  'app',
  'backbone',
  'core/directus',
  'core/BasePageView',
  'schema/ColumnModel',
  'core/UIManager',
  'core/widgets/widgets',
  'schema/SchemaManager'
],

function(app, Backbone, Directus, BasePageView, ColumnModel, UIManager, Widgets, SchemaManager) {
  "use strict";

  var SettingsTables = app.module();

  // Handles new columns and aliases.
  // Rendered inside modal
  var NewColumnOverlay = BasePageView.extend({
    headerOptions: {
      route: {
        title: 'New Column',
        isOverlay: true
      }
    },

    leftToolbar: function() {
      return  [
        new Widgets.ButtonWidget({widgetOptions: {buttonId: "addBtn", iconClass: "icon-check", buttonClass: "add-color-background"}})
      ];
    },

    events: {
      'click #removeOverlay': function() {
        app.router.removeOverlayPage(this);
      },
      'click #addBtn': function() {
        this.save();
      }
    },

    save: function() {
      this.model.set({comment: ''});
      if(this.contentView.isValid()) {
        var that = this;
        this.model.save({},{success: function(data) {
          that.model.set(data);
          app.router.removeOverlayPage(that); //, {title: 'Add new column', stretch: true}
          that.collection.add(that.model);
          that.collection.trigger('change');
          location.reload();
        }});
      }
    },

    afterRender: function() {
      this.setView('#page-content', this.contentView);
    },

    initialize: function(options) {
      this.contentView = new NewColumn({model: this.model});
    }
  });

  var NewColumn = Backbone.Layout.extend({

    tagName: "form",

    attributes: {
      class: "two-column-form"
    },

    template: 'modules/settings/settings-columns-add',

    events: {
      'change select#dataType': function(e) {
        this.selectedDataType = $(e.target).val();
        this.render();
      },
      'change select#uiType': function(e) {
        this.model.clear();
        this.selectedUI = $(e.target).val();
        this.selectedDataType = null;
        this.render();
      },
      'change input#columnName': function(e) {
        this.columnName =  $(e.target).val();
      },
      'change input#charLength': function(e) {
        this.model.set({char_length: $(e.target).val()});
      },
      'change select#table_related': function(e) {
        this.model.set({table_related: $(e.target).val()});
      },
      'change #junction_key_right': function(e) {
        this.model.set({junction_key_right: $(e.target).val()});
      },
      'change #junction_key_left': function(e) {
        this.model.set({junction_key_left: $(e.target).val()});
      },
      'change #table_junction': function(e) {
        this.model.set({junction_table: $(e.target).val()});
      }
    },

    serialize: function() {
      var data = {ui_types: [], data_types: []};
      var uis = UIManager._getAllUIs();

      if(this.model.has('column_name')) {
        data.column_name = this.model.get('column_name');
      }

      for(var key in uis) {
        //If not system column
        if(key.indexOf('directus_') < 0 ) {
          if(!this.selectedUI) {
            this.selectedUI = key;
          }

          var item = {title: key};

          if(this.selectedUI == key) {
            item.selected = true;
          }

          data.ui_types.push(item);
        }
      }

      data.ui_types.sort(function(a, b) {
        if (a.title < b.title)
          return -1
        if (a.title > b.title)
          return 1
        return 0
      });

      var that = this;

      uis[this.selectedUI].dataTypes.forEach(function(dataType) {
        var item = {title: dataType};
        if(!that.selectedDataType) {
          that.selectedDataType = dataType;
        }

        if(dataType == that.selectedDataType) {
          item.selected = true;
        }

        data.data_types.push(item);
      });

      //Check if we need length field
      if(['VARCHAR', 'CHAR', 'ENUM'].indexOf(this.selectedDataType) > -1)
      {
        data.CHAR_LENGTH = 1;
      }

      if(['many_to_one', 'many_to_one_typeahead'].indexOf(this.selectedUI) > -1) {
        data.MANYTOONE = true;
        var tableRelated = this.model.get('table_related');

        var tables = app.schemaManager.getTables();
        tables = tables.map(function(model) {
          if(!tableRelated) {
            tableRelated = model.id;
            this.model.set({table_related: model.id});
          }
          return {id: model.get('table_name'), is_junction_table: model.get('is_junction_table'), selected: (model.id === this.model.get('table_related'))};
        }, this);
        data.tables = tables;

        this.model.set({junction_key_right: this.columnName});
      }

      //If Single_file UI, force related table to be directus_files
      if(this.selectedUI === 'single_file') {
        this.model.set({table_related: 'directus_files'});
      }

      if(['ONETOMANY', 'MANYTOMANY'].indexOf(this.selectedDataType) > -1) {
        data[this.selectedDataType] = true;

        var tableRelated = this.model.get('table_related');
        var junctionTable = this.model.get('junction_table');

        var tables = app.schemaManager.getTables();
        tables = tables.map(function(model) {
          if(!tableRelated) {
            tableRelated = model.id;
            this.model.set({table_related: model.id});
          }
          return {id: model.get('table_name'), is_junction_table: model.get('is_junction_table'), selected: (model.id === this.model.get('table_related'))};
        }, this);
        data.tables = tables;

        if(this.selectedDataType == 'MANYTOMANY') {
          data.junctionTables = _.chain(tables).filter(function(model) { return model.is_junction_table; })
            .map(function(model) {
              if(!junctionTable){
                junctionTable = model.id;
                this.model.set({junction_table: model.id});
              }
              return {id: model.id, selected: (model.id === this.model.get('junction_table'))};
            }, this).value();

          if (junctionTable !== undefined) {
            data.columns_left = app.schemaManager.getColumns('tables', junctionTable).map(function(model) {
              return {column_name: model.id, selected: (model.id === this.model.get('junction_key_left'))};
            }, this);
            data.columns_right = app.schemaManager.getColumns('tables', junctionTable).map(function(model) {
              return {column_name: model.id, selected: (model.id === this.model.get('junction_key_right'))};
            }, this);
          }
        } else {
          if (tableRelated !== undefined) {
            data.columns = app.schemaManager.getColumns('tables', tableRelated).map(function(model) {
              return {column_name: model.id, selected: (model.id === this.model.get('junction_key_right'))};
            }, this);
          }
        }

        this.model.set({relationship_type: this.selectedDataType});
      }

      this.model.set({data_type: this.selectedDataType, ui: this.selectedUI, column_name: this.columnName});

      return data;
    },

    isValid: function() {
      if(this.model.get('column_name')) {
        return true;
      }

      return false;
    },

    initialize: function() {
      this.model.on('change', this.render, this);
      this.render();
    }
  });

  var EditColumn = BasePageView.extend({
    headerOptions: {
      route: {
        title: 'UI Settings',
        isOverlay: true
      }
    },

    leftToolbar: function() {
      this.saveWidget = new Widgets.SaveWidget({widgetOptions: {basicSave: true}});
      return [
        this.saveWidget
      ];
    },

    events: {
      'click .saved-success': function() {
        this.save();
      },
      'click #removeOverlay': function() {
        app.router.removeOverlayPage(this);
      }
    },
    save: function() {
      console.log("Save");
    },
    afterRender: function() {
      this.setView('#page-content', this.table);
    },
    initialize: function(options) {
      this.table = new Directus.EditView({model: this.model, structure: this.options.schema});
    }
  });

  var EditRelationship = BasePageView.extend({
    headerOptions: {
      route: {
        title: 'Relationship Settings',
        isOverlay: true
      }
    },

    leftToolbar: function() {
      this.saveWidget = new Widgets.SaveWidget({widgetOptions: {basicSave: true}});
      return [
        this.saveWidget
      ];
    },

    events: {
      'click .saved-success': function() {
        this.save();
      },
      'click #removeOverlay': function() {
        app.router.removeOverlayPage(this);
      }
    },
    save: function() {
      console.log("Save");
    },
    afterRender: function() {
      this.setView('#page-content', this.table);
    },
    initialize: function(options) {
      this.table = new EditRelationshipView({model: this.model});
    }
  });

  var EditRelationshipView = Backbone.Layout.extend({
    tagName: "form",

    attributes: {
      class: "two-column-form"
    },

    template: 'modules/settings/settings-columns-edit-relationship',

    serialize: function() {
      var data = {};

      var tableRelated = this.model.get('table_related');
      data.data_types = [{title: 'MANYTOONE', selected: true}];

      var tables = app.schemaManager.getTables();
      tables = tables.map(function(model) {
        if(!tableRelated) {
          tableRelated = model.id;
          this.model.set({table_related: model.id});
        }
        return {id: model.get('table_name'), selected: (model.id === this.model.get('table_related'))};
      }, this);
      data.tables = tables;


      return data;
    },

    initialize: function() {
      this.model.on('change', this.render, this);
      this.render();
    }
  });

  //
  var Columns = Backbone.Layout.extend({

    tagName: 'form',

    attributes: {
      id: "table-settings"
    },

    template: 'modules/settings/settings-columns',

    events: {
      'click span[data-action=ui]': 'editUI',
      'click span[data-action=relationship]': 'editRelationship',
      'change select,input': 'bindForm',
      'click button[data-action=new-field]': 'newField'
    },

    newField: function(e) {
      var collection = this.collection;
      //@todo: link real col
      var model = new ColumnModel({'data_type':'ALIAS','ui':{}}, {collection: this.collection});
      var view = new NewColumnOverlay({model: model, collection: collection});
      app.router.overlayPage(view);
    },

    // Updates the models when user interacts with the form.
    bindForm: function(e) {
      var id = e.target.getAttribute('data-id');
      var attr = e.target.name;
      var value = e.target.value;
      var model = this.collection.get(id);
      var data = {};

      if (e.target.type === 'checkbox' || e.target.type === 'radio') {
        value = $(e.target).is(':checked') ? 1 : 0;
      }

      this.collection.table.set({'primary_column':$('#table-settings').find('input[type=radio]:checked').attr('data-id')});

      data[attr] = value;
      model.set(data);
    },

    sort: function() {
      var collection = this.collection;
      this.$el.find('tbody > tr').each(function(i) {
        var model = collection.get(this.getAttribute('data-id'));
        model.set({sort: i}, {silent: true});
        //console.log(model.id, {sort: i});
      });
      //collection.trigger('change');
      collection.sort();
    },

    editUI: function(e) {
      var id = e.target.getAttribute('data-id');
      var column = this.collection.get(id);
      var model = column.options;
      model.set({id: column.get('ui')});

      var schema = app.schemaManager.getColumns('ui', model.id);
      var view = new EditColumn({model: model, schema: schema});
      app.router.overlayPage(view);
      view.save = function() {
        model.save(view.table.data(), {success: function() {
          app.router.removeOverlayPage(view); //, {title: 'Add new column', stretch: true}
        }});
      };
      model.fetch();
    },

    editRelationship: function(e) {
      var id = e.target.getAttribute('data-id');
      var column = this.collection.get(id);
      var model = new Backbone.Model({type: 'MANYTOONE', junction_key_left: column.id, ui: column.get('ui')});
      column.relationship = model;
      var that = this;
      var view = new EditRelationship({model: model});
      app.router.overlayPage(view);
      view.save = function() {
        model.url = app.API_URL + 'tables/' + that.collection.table.id + '/columns/' + column.id + '/';
        model.save({}, {success: function() {
          app.router.removeOverlayPage(view); //, {title: 'Add new column', stretch: true}
        }});
      };
    },

    serialize: function() {
      var ui = UIManager.getAllSettings({returnObject: true});

      var primaryColumn = this.collection.table.get('primary_column');
      var rows = this.collection.map(function(model) {
        var row = model.toJSON();

        if (row.is_nullable === "NO") {
          row.required = true;
          row.requiredDisabled = true;
        }

        row.uiHasVariables = ui.hasOwnProperty(row.ui) && ui[row.ui].hasOwnProperty('variables') && ui[row.ui].variables.length > 0;

        row.uiHasRelationship = ['many_to_one', 'many_to_one_typeahead', 'single_file'].indexOf(row.ui) > -1;
        row.alias = ['ALIAS','ONETOMANY','MANYTOMANY'].indexOf(row.type) > -1;
        row.types = [];
        row.relationship = "";

        var validation = model.options.validate(model.options.toJSON());

        row.valid = true;
        if (validation !== undefined) {
          row.valid = false;
        }

        switch (model.getRelationshipType()) {
          case 'ONETOMANY':
            row.relationship = "⊣";
            row.relationshipTooltip = model.getRelated();
            break;
          case 'MANYTOONE':
            row.relationship = "⊢";
            row.relationshipTooltip = model.getRelated();
            break;
          case 'MANYTOMANY':
            row.relationship = "⊢⊣";
            row.relationshipTooltip = model.getRelated();
            break;
        }
        // Gather a list of UI alternatives
        _.each(ui, function(ui) {
          if (!ui.system && ui.dataTypes.indexOf(row.type) > -1) {
            row.types.push({id: ui.id, isActive: (ui.id === row.ui)});
          }
        });

        if(primaryColumn === row.column_name) {
          row.master = true;
        } else {
          row.master = false;
        }

        return row;
      });

      return {rows: rows};
    },

    afterRender: function() {
      this.$el.find('tbody').sortable({
        stop: _.bind(this.sort, this),
        axis: "y",
        handle: '.sort'
      });

    },

    initialize: function() {
      this.collection.on('change sync sort', this.render, this);
    }

  });

  var TableModule = Backbone.Layout.extend({
    template: 'modules/settings/module-table-settings',
    attributes: {'class': 'directus-module'},
    serialize: function() {
      return {
        hidden: this.model.get('hidden'),
        single: this.model.get('single'),
        is_junction_table: this.model.get('is_junction_table'),
        footer: this.model.get('footer')
      };
    }
  });

  SettingsTables.Views.Table = BasePageView.extend({
    headerOptions: {
      route: {
        title: 'Classes',
        breadcrumbs: [{title: 'Settings', anchor: '#settings'}, {title: 'Tables+Inputs', anchor: '#settings/tables'}]
      }
    },

    leftToolbar: function() {
      this.saveWidget = new Widgets.SaveWidget({widgetOptions: {basicSave: true}});
      return [
        this.saveWidget
      ];
    },

    events: {
      'change select,input': function(e) {
        this.saveWidget.setSaved(false); //Temporarily Just Set it to save once something is changed.
      },
      'click .saved-success': 'saveColumns'
    },

    saveColumns: function(e) {
      var data = {};

      //Take care of the checkboxes
      $('#table-settings').find('input[type=checkbox]:not(:checked)').each(function(){
        data[this.name] = 0;
      }).get();

      data = _.extend(data, $('#table-settings').serializeObject());

      //Get Selected master
      data.primary_column = $('#table-settings').find('input[type=radio]:checked').attr('data-id');

<<<<<<< HEAD
      this.model.save();
=======
      if(!data.primary_column) {
        app.router.openModal({type: 'alert', text: 'Please Select A Primary Column', callback: function(tableName) {
        }});
        return;
      }

      this.model.save(data, {success: function(){
        app.router.go('settings','tables');
      }});
>>>>>>> 84875826
    },

    afterRender: function() {
      this.setView('#page-content', this.columns);
      this.collection.fetch();
    },

    initialize: function() {
      this.collection = this.model.columns;
      this.columns = new Columns({collection: this.collection});
      this.headerOptions.route.title = this.model.id;
    }
  });

  var Tables = Backbone.Layout.extend({

    template: 'modules/settings/settings-tables',

    addRowView: function(model, render) {
      var view = this.insertView('tbody', new TablesRow({model: model}));
      if (render !== false) {
        view.render();
      }
    },

    isValidModel: function(model) {
      //Filter out _directus tables
      if (model.id.substring(0,9) === 'directus_') return false;

      //Filter out tables you don't have alter permissions on
      var privileges = app.schemaManager.getPrivileges(model.id);

      // filter out tables with empty privileges
      if (privileges === undefined) return false;

      var permissions = privileges.get('permissions').split(',');

      // only return tables with view permissions
      return _.contains(permissions, 'alter');
    },

    beforeRender: function() {
      this.collection.each(function(model){
        if (!this.isValidModel(model)) {
          this.collection.remove(model);
          return false;
        }
        this.addRowView(model, false);
      }, this);
    },

    initialize: function() {
      this.listenTo(this.collection, 'add', this.addRowView);
    }
  });

  var TablesRow = Backbone.Layout.extend({

    template: 'modules/settings/settings-tables-rows',

    tagName: 'tr',

    attributes: function() {
      return {
        'data-id': this.model.get('table_name')
      };
    },

    events: {
      'click td span': function(e) {
        e.stopImmediatePropagation();
        var attr = $(e.target).closest('td').attr('data-attribute');

        this.toggleTableAttribute(SchemaManager.getTable($(e.target).closest('tr').attr('data-id')), attr, $(e.target));
      },
      'click td': function(e) {
        var tableName = $(e.target).closest('tr').attr('data-id');
        app.router.go(['settings','tables',tableName]);
      }
    },

    toggleTableAttribute: function(tableModel, attr, element) {
      var data = {};
      data[attr] = !tableModel.get(attr);
      tableModel.save(data);
      if(element.hasClass('add-color')) {
        element.addClass('delete-color');
        element.removeClass('add-color');
        element.html('✕');
      } else {
        element.addClass('add-color');
        element.removeClass('delete-color');
        element.html('◯');
      }
    },

    serialize: function() {
      return this.model.toJSON();
    }
  });

  SettingsTables.Views.List = BasePageView.extend({
    headerOptions: {
      route: {
        title: 'Tables+Inputs',
        breadcrumbs: [{title: 'Settings', anchor: '#settings'}]
      },
    },

    leftToolbar: function() {
      if(!this.widgets.addWidget) {
        this.widgets.addWidget = new Widgets.ButtonWidget({widgetOptions: {buttonId: "addBtn", iconClass: "icon-plus", buttonClass: "add-color-background"}});
      }
      return [this.widgets.addWidget];
    },

    beforeRender: function() {
      this.setView('#page-content', new Tables({collection: this.collection}));
      BasePageView.prototype.beforeRender.call(this);
    },
    initialize: function() {
      this.widgets = {};
    },

    events: {
      'click #addBtn': function() {
<<<<<<< HEAD
        var self = this;
=======
        var that = this;
>>>>>>> 84875826
        app.router.openModal({type: 'prompt', text: 'Please Enter the name of the Table you would like to add.', callback: function(tableName) {
          if(tableName && !app.schemaManager.getPrivileges(tableName)) {
            var model = new Backbone.Model();
            model.url = app.API_URL + 'privileges/1';
            model.set({group_id: 1, permissions: 'add,edit,bigedit,delete,bigdelete,alter,view,bigview', table_name: tableName, addTable: true});
            model.save();
<<<<<<< HEAD
            self.collection.add(model);
=======
            that.listenToOnce(model, 'sync', function() {
              location.reload();
            });
>>>>>>> 84875826
          }
        }});
      }
    }
  });

  return SettingsTables;

});<|MERGE_RESOLUTION|>--- conflicted
+++ resolved
@@ -565,9 +565,6 @@
       //Get Selected master
       data.primary_column = $('#table-settings').find('input[type=radio]:checked').attr('data-id');
 
-<<<<<<< HEAD
-      this.model.save();
-=======
       if(!data.primary_column) {
         app.router.openModal({type: 'alert', text: 'Please Select A Primary Column', callback: function(tableName) {
         }});
@@ -577,7 +574,6 @@
       this.model.save(data, {success: function(){
         app.router.go('settings','tables');
       }});
->>>>>>> 84875826
     },
 
     afterRender: function() {
@@ -704,24 +700,16 @@
 
     events: {
       'click #addBtn': function() {
-<<<<<<< HEAD
-        var self = this;
-=======
         var that = this;
->>>>>>> 84875826
         app.router.openModal({type: 'prompt', text: 'Please Enter the name of the Table you would like to add.', callback: function(tableName) {
           if(tableName && !app.schemaManager.getPrivileges(tableName)) {
             var model = new Backbone.Model();
             model.url = app.API_URL + 'privileges/1';
             model.set({group_id: 1, permissions: 'add,edit,bigedit,delete,bigdelete,alter,view,bigview', table_name: tableName, addTable: true});
             model.save();
-<<<<<<< HEAD
-            self.collection.add(model);
-=======
             that.listenToOnce(model, 'sync', function() {
               location.reload();
             });
->>>>>>> 84875826
           }
         }});
       }
